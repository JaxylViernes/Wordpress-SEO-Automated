--- conflicted
+++ resolved
@@ -434,35 +434,7 @@
       return data;
     });
   },
-<<<<<<< HEAD
-// Modify your existing api.generateClientReport function:
-generateClientReport: async (
-  websiteId: string, 
-  data: { 
-    reportType: 'weekly' | 'monthly' | 'quarterly',
-    reportId?: string | number  // Add this optional parameter
-  }
-) => {
-  const response = await fetch('/api/user/reports', {
-    method: 'POST',
-    headers: {
-      'Content-Type': 'application/json',
-    },
-    body: JSON.stringify({ 
-      websiteId, 
-      ...data 
-    }),
-  });
-  
-  if (!response.ok) {
-    throw new Error('Failed to generate report');
-  }
-  
-  return response.json();
-},
-
-
-=======
+
 
   generateClientReport: async (
     websiteId: string, 
@@ -490,7 +462,6 @@
     
     return response.json();
   },
->>>>>>> bc52a883
 
   generateBulkReports: async (websiteIds: string[], reportType: 'weekly' | 'monthly' | 'quarterly' = 'monthly') => {
     console.log(`Generating bulk reports for ${websiteIds.length} websites`);
