--- conflicted
+++ resolved
@@ -1305,30 +1305,17 @@
  * Duplicate detection for target period BEFORE triggering generation
  * ────────────────────────────────────────────────────────────────────────────*/
 const checkForExistingReport = (
-<<<<<<< HEAD
   reports: AnyReport[],
   websiteId: string,
   reportType: string,
   targetPeriod: string
 ): AnyReport | null => {
   return reports.find(
-=======
-  reports: any[],
-  websiteId: string,
-  reportType: string,
-  targetPeriod: string
-): boolean => {
-  return reports.some(
->>>>>>> 9632272a
     (report) =>
       report.websiteId === websiteId &&
       report.reportType === reportType &&
       report.period === targetPeriod
-<<<<<<< HEAD
   ) || null;
-=======
-  );
->>>>>>> 9632272a
 };
 
 /* ─────────────────────────────────────────────────────────────────────────────
@@ -1337,7 +1324,6 @@
  * ────────────────────────────────────────────────────────────────────────────*/
 const generatePeriodString = (reportType: "weekly" | "monthly" | "quarterly"): string => {
   const now = new Date();
-<<<<<<< HEAD
   if (reportType === "weekly") {
     // Simple week-of-month; adjust to match your backend if needed
     const weekNumber = Math.ceil(now.getDate() / 7);
@@ -1345,19 +1331,6 @@
   } else if (reportType === "monthly") {
     return now.toLocaleDateString("en-US", { month: "long", year: "numeric" });
   } else {
-=======
-
-  if (reportType === "weekly") {
-    const weekNumber = Math.ceil(now.getDate() / 7);
-    return `Week ${weekNumber}, ${now.getFullYear()}`;
-  } else if (reportType === "monthly") {
-    return `${now.toLocaleDateString("en-US", {
-      month: "long",
-      year: "numeric",
-    })}`;
-  } else {
-    // quarterly
->>>>>>> 9632272a
     const quarter = Math.floor(now.getMonth() / 3) + 1;
     return `Q${quarter} ${now.getFullYear()}`;
   }
@@ -1377,15 +1350,9 @@
     queryFn: api.getWebsites,
   });
 
-<<<<<<< HEAD
   // Fetch all reports (we'll dedupe client-side for display & checks)
   const {
     data: fetchedReports = [],
-=======
-  // Fetch all reports
-  const {
-    data: allReports = [],
->>>>>>> 9632272a
     isLoading,
     refetch,
   } = useQuery({
@@ -1399,7 +1366,6 @@
 
   // Single mutation that handles both create and update
   const generateReportMutation = useMutation({
-<<<<<<< HEAD
     mutationFn: ({ 
       websiteId, 
       reportType, 
@@ -1416,20 +1382,6 @@
       const action = variables.reportId ? "updated" : "generated";
       console.log(`✅ Successfully ${action} report:`, data);
       setMessage(`Successfully ${action} ${data.reportType} report for ${data.websiteName}`);
-=======
-    mutationFn: ({
-      websiteId,
-      reportType,
-    }: {
-      websiteId: string;
-      reportType: "weekly" | "monthly" | "quarterly";
-    }) => api.generateClientReport(websiteId, { reportType }),
-    onSuccess: (data) => {
-      console.log(`Report generated for ${data.websiteName}`);
-      setMessage(
-        `Successfully generated ${data.reportType} report for ${data.websiteName}`
-      );
->>>>>>> 9632272a
       queryClient.invalidateQueries({ queryKey: ["/api/user/reports"] });
       setDuplicateWarnings([]);
       setTimeout(() => setMessage(""), 5000);
@@ -1440,7 +1392,6 @@
     },
   });
 
-<<<<<<< HEAD
   // Filter reports (after dedupe)
   const filteredReports = useMemo(() => {
     return allReports.filter((report) => {
@@ -1542,55 +1493,6 @@
       console.log('🔄 REGENERATING report with ID:', reportId);
       setMessage(`Updating ${type} report...`);
       generateReportMutation.mutate({ websiteId, reportType: type, reportId });
-=======
-  // Filter reports based on selections
-  const filteredReports = allReports.filter((report) => {
-    if (selectedWebsite !== "all" && report.websiteId !== selectedWebsite)
-      return false;
-    if (reportType !== "all" && report.reportType !== reportType) return false;
-    return true;
-  });
-
-  // Calculate overview stats
-  const monthlyReports = filteredReports.filter(
-    (r) => r.reportType === "monthly"
-  ).length;
-  const weeklyReports = filteredReports.filter(
-    (r) => r.reportType === "weekly"
-  ).length;
-  const avgPerformance =
-    filteredReports.length > 0
-      ? Math.round(
-          filteredReports.reduce(
-            (sum, r) => sum + (r.data?.seoScoreChange || 0),
-            0
-          ) / filteredReports.length
-        )
-      : 0;
-
-  const handleGenerateReport = (
-    websiteId: string,
-    type: "weekly" | "monthly" | "quarterly"
-  ) => {
-    console.log(`Generating ${type} report for website: ${websiteId}`);
-
-    // Check for existing reports
-    const targetPeriod = generatePeriodString(type);
-    const existingReport = checkForExistingReport(
-      allReports,
-      websiteId,
-      type,
-      targetPeriod
-    );
-
-    if (existingReport) {
-      const website = websites?.find((w) => w.id === websiteId);
-      setMessage(
-        `Warning: A ${type} report for ${targetPeriod} already exists for ${
-          website?.name || "this website"
-        }. Generating new report will replace the existing one.`
-      );
->>>>>>> 9632272a
     } else {
       console.log('➕ CREATING NEW report (no ID provided)');
       // Check for duplicates before creating new report
@@ -1609,11 +1511,6 @@
       setMessage(`Generating ${type} report...`);
       generateReportMutation.mutate({ websiteId, reportType: type });
     }
-<<<<<<< HEAD
-=======
-
-    generateReportMutation.mutate({ websiteId, reportType: type });
->>>>>>> 9632272a
   };
 
   /* ───────────────────────────────────────────────────────────────────────────
@@ -1622,11 +1519,6 @@
    *  - Only calls the API for the remainder
    * ──────────────────────────────────────────────────────────────────────────*/
   const handleBulkGenerate = async () => {
-<<<<<<< HEAD
-=======
-    console.log("Bulk generate button clicked");
-
->>>>>>> 9632272a
     if (!websites || websites.length === 0) {
       setMessage("No websites available for report generation");
       return;
@@ -1640,7 +1532,6 @@
 
     setIsBulkGenerating(true);
 
-<<<<<<< HEAD
     const type = reportType as "weekly" | "monthly" | "quarterly";
     const websiteIds: string[] = selectedWebsite === "all" ? websites.map((w: any) => w.id) : [selectedWebsite];
 
@@ -1654,39 +1545,15 @@
         duplicates.push(website?.name || "Unknown website");
       } else {
         toGenerate.push(websiteId);
-=======
-    const websiteIds =
-      selectedWebsite === "all" ? websites.map((w) => w.id) : [selectedWebsite];
-
-    // Check for duplicates before generating
-    const targetPeriod = generatePeriodString(
-      reportType as "weekly" | "monthly" | "quarterly"
-    );
-    const duplicates: string[] = [];
-
-    websiteIds.forEach((websiteId) => {
-      const website = websites.find((w) => w.id === websiteId);
-      if (
-        checkForExistingReport(allReports, websiteId, reportType, targetPeriod)
-      ) {
-        duplicates.push(website?.name || "Unknown website");
->>>>>>> 9632272a
       }
     });
 
     if (duplicates.length > 0) {
       setDuplicateWarnings(duplicates);
-<<<<<<< HEAD
-=======
-      setMessage(
-        `Warning: ${duplicates.length} website(s) already have ${reportType} reports for ${targetPeriod}. Continue to replace existing reports.`
-      );
->>>>>>> 9632272a
     } else {
       setDuplicateWarnings([]);
     }
 
-<<<<<<< HEAD
     if (toGenerate.length === 0) {
       setMessage(
         `Duplicate prevented: All selected websites already have ${type} reports for ${targetPeriod}. Nothing to generate.`
@@ -1711,26 +1578,6 @@
           `Successfully generated ${successful} ${type} report(s)` +
             (failed > 0 ? `, ${failed} failed.` : ".") +
             (duplicates.length ? ` Skipped ${duplicates.length} duplicate(s).` : "")
-=======
-    setMessage(
-      `Generating ${reportType} reports for ${websiteIds.length} website(s)...`
-    );
-
-    try {
-      const results = await api.generateBulkReports(
-        websiteIds,
-        reportType as "weekly" | "monthly" | "quarterly"
-      );
-      const successful = results.filter((r) => r.success).length;
-      const failed = results.filter((r) => !r.success).length;
-
-      if (successful > 0) {
-        console.log(`Generated ${successful} reports successfully`);
-        setMessage(
-          `Successfully generated ${successful} ${reportType} reports${
-            failed > 0 ? `, ${failed} failed` : ""
-          }`
->>>>>>> 9632272a
         );
         queryClient.invalidateQueries({ queryKey: ["/api/user/reports"] });
         setDuplicateWarnings(duplicates);
@@ -1744,27 +1591,11 @@
       setIsBulkGenerating(false);
       setTimeout(() => setMessage(""), 5000);
     }
-<<<<<<< HEAD
   };
 
   // Disable rules
   const isAnyGenerationInProgress = generateReportMutation.isPending || isBulkGenerating;
   const isGenerateDisabled = isAnyGenerationInProgress || !websites?.length || reportType === "all" || reportType === "";
-=======
-
-    // Clear message after 5 seconds
-    setTimeout(() => setMessage(""), 5000);
-  };
-
-  // Check if generate button should be disabled
-  const isAnyGenerationInProgress =
-    generateReportMutation.isPending || isBulkGenerating;
-  const isGenerateDisabled =
-    isAnyGenerationInProgress ||
-    !websites?.length ||
-    reportType === "all" ||
-    reportType === "";
->>>>>>> 9632272a
 
   return (
     <div className="py-6">
@@ -1779,19 +1610,8 @@
             </p>
           </div>
           <div className="mt-4 flex gap-2 md:mt-0 md:ml-4">
-<<<<<<< HEAD
             <Button variant="outline" onClick={() => refetch()} disabled={isLoading}>
               <RefreshCw className={`w-4 h-4 mr-2 ${isLoading ? "animate-spin" : ""}`} />
-=======
-            <Button
-              variant="outline"
-              onClick={() => refetch()}
-              disabled={isLoading}
-            >
-              <RefreshCw
-                className={`w-4 h-4 mr-2 ${isLoading ? "animate-spin" : ""}`}
-              />
->>>>>>> 9632272a
               Refresh
             </Button>
             <Button
@@ -1824,11 +1644,7 @@
             className={`mb-4 p-3 rounded-md ${
               message.includes("Error") || message.includes("Failed")
                 ? "bg-red-50 text-red-800 border border-red-200"
-<<<<<<< HEAD
                 : message.includes("Duplicate")
-=======
-                : message.includes("Warning")
->>>>>>> 9632272a
                 ? "bg-yellow-50 text-yellow-800 border border-yellow-200"
                 : "bg-green-50 text-green-800 border border-green-200"
             }`}
@@ -1842,12 +1658,7 @@
           <Alert className="mb-4 border-yellow-200 bg-yellow-50">
             <AlertTriangle className="h-4 w-4 text-yellow-600" />
             <AlertDescription className="text-yellow-800">
-<<<<<<< HEAD
               <strong>Duplicate Reports Skipped:</strong> These websites already have reports for the selected period:
-=======
-              <strong>Duplicate Reports Warning:</strong> The following websites
-              already have {reportType} reports for this period:
->>>>>>> 9632272a
               <ul className="mt-2 list-disc list-inside">
                 {duplicateWarnings.map((website, index) => (
                   <li key={index}>{website}</li>
@@ -1940,15 +1751,7 @@
               </CardTitle>
             </CardHeader>
             <CardContent>
-<<<<<<< HEAD
               <div className={`text-2xl font-bold ${getTrendColor(avgPerformance)}`}>
-=======
-              <div
-                className={`text-2xl font-bold ${getTrendColor(
-                  avgPerformance
-                )}`}
-              >
->>>>>>> 9632272a
                 {avgPerformance > 0 ? "+" : ""}
                 {avgPerformance}%
               </div>
@@ -1968,32 +1771,12 @@
         {/* Reports List */}
         {!isLoading && (
           <div className="grid grid-cols-1 lg:grid-cols-2 xl:grid-cols-3 gap-6">
-<<<<<<< HEAD
             {filteredReports.map((report: AnyReport) => (
               <Card key={reportKey(report)} className="hover:shadow-md transition-shadow">
                 <CardHeader>
                   <div className="flex items-center justify-between">
                     <CardTitle className="text-lg">{report.websiteName || "Unknown Website"}</CardTitle>
                     <Badge variant={report.reportType === "monthly" ? "default" : "secondary"}>
-=======
-            {filteredReports.map((report) => (
-              <Card
-                key={report.id}
-                className="hover:shadow-md transition-shadow"
-              >
-                <CardHeader>
-                  <div className="flex items-center justify-between">
-                    <CardTitle className="text-lg">
-                      {report.websiteName || "Unknown Website"}
-                    </CardTitle>
-                    <Badge
-                      variant={
-                        report.reportType === "monthly"
-                          ? "default"
-                          : "secondary"
-                      }
-                    >
->>>>>>> 9632272a
                       {report.reportType}
                     </Badge>
                   </div>
@@ -2039,16 +1822,12 @@
                       <div className="flex justify-between text-sm">
                         <span className="text-gray-500">AI Cost</span>
                         <span className="font-medium">
-<<<<<<< HEAD
                           $
                           {(
                             (report.data?.totalCostUsd ?? 0 as any).toFixed
                               ? (report.data?.totalCostUsd as any).toFixed(2)
                               : Number(report.data?.totalCostUsd ?? 0).toFixed(2)
                           ).toString()}
-=======
-                          ${(report.data?.totalCostUsd || 0).toFixed(2)}
->>>>>>> 9632272a
                         </span>
                       </div>
                     </TabsContent>
@@ -2100,11 +1879,7 @@
                         Key Insights
                       </h4>
                       <div className="space-y-1">
-<<<<<<< HEAD
                         {report.insights.slice(0, 2).map((insight: string, index: number) => (
-=======
-                        {report.insights.slice(0, 2).map((insight, index) => (
->>>>>>> 9632272a
                           <p key={index} className="text-xs text-gray-600">
                             {insight}
                           </p>
@@ -2115,7 +1890,6 @@
 
                   <div className="flex items-center justify-between mt-4 pt-4 border-t">
                     <span className="text-xs text-gray-500">
-<<<<<<< HEAD
                       Generated {format(new Date(report.generatedAt as any), "MMM dd, yyyy")}
                     </span>
                     <div className="flex gap-2">
@@ -2141,21 +1915,6 @@
                             report.id
                           );
                         }}
-=======
-                      Generated{" "}
-                      {format(new Date(report.generatedAt), "MMM dd, yyyy")}
-                    </span>
-                    <div className="flex gap-2">
-                      <Button
-                        size="sm"
-                        variant="outline"
-                        onClick={() =>
-                          handleGenerateReport(
-                            report.websiteId,
-                            report.reportType as any
-                          )
-                        }
->>>>>>> 9632272a
                         disabled={isAnyGenerationInProgress}
                       >
                         {isAnyGenerationInProgress ? (
@@ -2167,19 +1926,13 @@
                           </>
                         )}
                       </Button>
-<<<<<<< HEAD
-
                       {/* PDF */}
-=======
->>>>>>> 9632272a
                       <Button
                         size="sm"
                         variant="outline"
                         className="text-primary-600"
-<<<<<<< HEAD
                         onClick={() => handleDownloadPDF(report)}
-=======
->>>>>>> 9632272a
+
                       >
                         <Download className="w-3 h-3 mr-1" />
                         PDF
