--- conflicted
+++ resolved
@@ -70,125 +70,12 @@
     queryFn: api.getWebsites,
     enabled: isAuthenticated,
     staleTime: 5000,
-<<<<<<< HEAD
-  });
-
-  // Set default website when websites load
-  useEffect(() => {
-    if (websites && websites.length > 0 && !selectedWebsite) {
-      setSelectedWebsite("all"); // Default to "all websites"
-    }
-  }, [websites, selectedWebsite]);
-
-  // Fetch stats based on selected website
-  const { data: stats, isLoading: statsLoading, error: statsError } = useQuery({
-    queryKey: ["dashboard-stats", selectedWebsite],
-    queryFn: async () => {
-      if (selectedWebsite === "all" || !selectedWebsite) {
-        // Get overall stats for all websites
-        const dashboardStats = await api.getDashboardStats();
-        return dashboardStats;
-      } else {
-        // Get stats for specific website - calculate from actual data
-        try {
-          // Fetch reports for the specific website
-          const reports = await api.getSeoReports(selectedWebsite);
-          
-          // Try to fetch content for the website
-          let contents = [];
-          try {
-            // Check if api has getContentByWebsite method
-            if (typeof api.getContentByWebsite === 'function') {
-              contents = await api.getContentByWebsite(selectedWebsite);
-            } else if (typeof api.getContent === 'function') {
-              // Alternative: fetch all content and filter
-              const allContent = await api.getContent();
-              contents = Array.isArray(allContent) 
-                ? allContent.filter((c: any) => c.websiteId === selectedWebsite || c.website_id === selectedWebsite)
-                : [];
-            } else if (typeof api.getWebsiteContent === 'function') {
-              // Another possible API method name
-              contents = await api.getWebsiteContent(selectedWebsite);
-            }
-          } catch (error) {
-            contents = [];
-          }
-          
-          // Ensure reports is an array
-          const reportsArray = Array.isArray(reports) ? reports : [];
-          
-          // Calculate stats from reports
-          const sortedReports = reportsArray.length > 0
-            ? [...reportsArray].sort((a, b) => new Date(b.createdAt).getTime() - new Date(a.createdAt).getTime())
-            : [];
-          
-          const latestScore = sortedReports.length > 0 ? (sortedReports[0].score || 0) : 0;
-          
-          const avgSeoScore = reportsArray.length > 0
-            ? reportsArray.reduce((sum, r) => sum + (r.score || 0), 0) / reportsArray.length
-            : 0;
-          
-          const previousScore = sortedReports.length > 1
-            ? (sortedReports[1].score || 0)
-            : sortedReports.length === 1
-            ? (sortedReports[0].score || 0)
-            : 0;
-          
-          // Calculate scheduled posts (if content has status field)
-          const scheduledCount = Array.isArray(contents) 
-            ? contents.filter((c: any) => 
-                c.status === 'scheduled' || c.isScheduled || c.scheduledAt
-              ).length
-            : 0;
-
-          const websiteStats = {
-            websiteCount: 1,
-            contentCount: Array.isArray(contents) ? contents.length : 0,
-            avgSeoScore: latestScore || avgSeoScore,
-            previousAvgSeoScore: previousScore,
-            scheduledPosts: scheduledCount,
-            reportCount: reportsArray.length,
-          };
-          
-          return websiteStats;
-        } catch (error) {
-          console.error('Error fetching website stats:', error);
-          // Return empty stats on error
-          return {
-            websiteCount: 1,
-            contentCount: 0,
-            avgSeoScore: 0,
-            previousAvgSeoScore: 0,
-            scheduledPosts: 0,
-            reportCount: 0,
-          };
-        }
-      }
-    },
-    enabled: isAuthenticated && !!selectedWebsite,
-    retry: 1,
-    staleTime: 5000,
-    refetchOnWindowFocus: false,
-  });
-
-  // Calculate SEO score percentage change
-  const seoScoreChange =
-    stats?.avgSeoScore && stats?.previousAvgSeoScore && stats.avgSeoScore > 0
-      ? calculatePercentageChange(stats.avgSeoScore, stats.previousAvgSeoScore)
-      : { percentage: "N/A", type: "neutral" as const };
-
-  // Alternative calculation if your API returns historical data differently
-  const calculateSeoChangeFromHistory = () => {
-    if (!stats?.seoScoreHistory || stats.seoScoreHistory.length < 2) {
-      return { percentage: "N/A", type: "neutral" as const };
-=======
   });
 
   // Set default website when websites load
   useEffect(() => {
     if (websites && websites.length > 0 && !selectedWebsite) {
       setSelectedWebsite("all");
->>>>>>> bc52a883
     }
   }, [websites, selectedWebsite]);
 
@@ -222,12 +109,6 @@
     stats?.previousAvgSeoScore || 0
   );
 
-<<<<<<< HEAD
-  // Use whichever method fits your API structure
-  const finalSeoChange = stats?.avgSeoScore > 0 && stats?.previousAvgSeoScore
-    ? seoScoreChange
-    : calculateSeoChangeFromHistory();
-=======
   // Debug logging for change calculation
   useEffect(() => {
     if (stats) {
@@ -238,7 +119,6 @@
       });
     }
   }, [stats, seoScoreChange]);
->>>>>>> bc52a883
 
   // Add debug logging
   useEffect(() => {
@@ -328,26 +208,13 @@
               statsLoading ? "..." : 
               stats?.avgSeoScore !== undefined && stats.avgSeoScore > 0
                 ? formatSeoScore(stats.avgSeoScore)
-<<<<<<< HEAD
-                : "0"
-=======
                 : "0%"
->>>>>>> bc52a883
             }
             icon={Search}
             iconColor="bg-yellow-500"
             change={
               statsLoading 
                 ? "..." 
-<<<<<<< HEAD
-                : stats?.avgSeoScore > 0 && stats?.previousAvgSeoScore > 0
-                  ? finalSeoChange.percentage 
-                  : stats?.avgSeoScore > 0 
-                    ? "â€”"
-                    : ""
-            }
-            changeType={stats?.avgSeoScore > 0 ? finalSeoChange.type : "neutral"}
-=======
                 : stats?.previousAvgSeoScore !== null && stats?.previousAvgSeoScore !== undefined
                   ? seoScoreChange.percentage 
                   : stats?.avgSeoScore > 0 
@@ -355,7 +222,6 @@
                     : ""
             }
             changeType={seoScoreChange.type}
->>>>>>> bc52a883
           />
           <StatsCard
             title="Scheduled Posts"
@@ -366,17 +232,10 @@
         </div>
 
         <div className="grid grid-cols-1 lg:grid-cols-3 gap-6 mb-8">
-<<<<<<< HEAD
-         <div className="lg:col-span-2">
-            <PerformanceChart 
-              stats={stats} 
-              isLoading={statsLoading}
-=======
           <div className="lg:col-span-2">
             <PerformanceChart 
               performanceData={performanceData}
               isLoading={performanceLoading}
->>>>>>> bc52a883
               selectedWebsite={selectedWebsite}
             />
           </div>
