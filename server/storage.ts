

//server/storgae.ts
import { 
  users,
  websites,
  content,
  seoReports,
  seoIssueStatuses,
  activityLogs,
  clientReports,
  contentApprovals,
  securityAudits,
  aiUsageTracking,
  seoAudits,
  contentSchedule,
  backups,
  userSettings,
  seoIssueTracking,
  type User, 
  type UpsertUser,
  type InsertUser, 
  type Website, 
  type InsertWebsite,
  type Content,
  type InsertContent,
  type SeoReport,
  type InsertSeoReport,
  type ActivityLog,
  type InsertActivityLog,
  type ClientReport,
  type InsertClientReport,
  type ContentApproval,
  type InsertContentApproval,
  type SecurityAudit,
  type InsertSecurityAudit,
  type AiUsageTracking,
  type InsertAiUsageTracking,
  type SeoAudit,
  type InsertSeoAudit,
  type ContentSchedule,
  type InsertContentSchedule,
  type Backup,
  type InsertBackup,
  type UserSettings, // Add this line
  type InsertUserSettings, // Add this line
  gscConfigurations,
  gscAccounts,
  gscProperties,
  gscIndexingRequests,
  gscQuotaUsage,
  GscConfiguration,
  InsertGscConfiguration,
  GscAccount,
  InsertGscAccount,
  passwordResetTokens,
  type InsertPasswordResetToken,
  type SelectPasswordResetToken
} from "@shared/schema";
import { 
  userApiKeys,
  type UserApiKey,
  type InsertUserApiKey
} from "@shared/schema";
import { apiKeyEncryptionService } from "./services/api-key-encryption";
import { db } from "./db";
import { lte, gte, count, eq, desc, and, or, isNull, inArray,sql,not } from "drizzle-orm";
import { wordPressAuthService } from "./services/wordpress-auth";
import { contentImages, insertContentImageSchema, type InsertContentImage, type ContentImage } from "@shared/schema";
import { autoSchedules, type AutoSchedule, type InsertAutoSchedule } from "@shared/schema";
import { gscStorage } from "./services/gsc-storage";
import { randomUUID, createHash } from 'crypto';




// ===============================
// CUSTOM INTERFACES
// ===============================

export interface SeoIssueTracking {
  id: string;
  websiteId: string;
  userId: string;
  issueType: string;
  issueTitle: string;
  issueDescription?: string;
  severity: 'critical' | 'warning' | 'info';
  status: 'detected' | 'fixing' | 'fixed' | 'resolved' | 'reappeared';
  autoFixAvailable: boolean;
  detectedAt: Date;
  fixedAt?: Date;
  resolvedAt?: Date;
  lastSeenAt: Date;
  fixMethod?: 'ai_automatic' | 'manual';
  fixSessionId?: string;
  fixBefore?: string;
  fixAfter?: string;
  aiModel?: string;
  tokensUsed?: number;
  metadata?: any;
  createdAt: Date;
  updatedAt: Date;
}



export interface IStorage {
   // SEO ISSUE TRACKING
  // ===============================
  createOrUpdateSeoIssue(issue: any): Promise<SeoIssueTracking>;
  getTrackedSeoIssues(websiteId: string, userId: string, options?: any): Promise<SeoIssueTracking[]>;
  updateSeoIssueStatus(issueId: string, status: string, updates?: any): Promise<SeoIssueTracking | null>;
  bulkUpdateSeoIssueStatuses(issueIds: string[], status: string, fixSessionId?: string): Promise<number>;
  getSeoIssueTrackingSummary(websiteId: string, userId: string): Promise<any>;
  markIssuesAsResolved(websiteId: string, userId: string, currentIssueTypes: string[]): Promise<number>;



  // Users (Required for Replit Auth)
  getUser(id: string): Promise<User | undefined>;
  getUserByUsername(username: string): Promise<User | undefined>;
  upsertUser(user: UpsertUser): Promise<User>;
  createUser(user: InsertUser): Promise<User>;

  // User-scoped Websites
  getUserWebsites(userId: string): Promise<Website[]>;
  getUserWebsite(id: string, userId: string): Promise<Website | undefined>;
  createWebsite(website: InsertWebsite & { userId: string }): Promise<Website>;
  updateWebsite(id: string, website: Partial<Website>): Promise<Website | undefined>;
  deleteWebsite(id: string): Promise<boolean>;
  validateWebsiteOwnership(websiteId: string, userId: string): Promise<boolean>;

  // User-scoped Content
  getUserContent(userId: string, websiteId?: string): Promise<Content[]>;
  getContentByWebsite(websiteId: string): Promise<Content[]>;
  getContent(id: string): Promise<Content | undefined>;
  createContent(content: InsertContent & { userId: string }): Promise<Content>;
  updateContent(id: string, content: Partial<Content>): Promise<Content | undefined>;
  getPendingApprovalContent(): Promise<Content[]>;
  getUserPendingApprovalContent(userId: string): Promise<Content[]>;

  // User-scoped SEO Reports
  getUserSeoReports(userId: string, websiteId?: string): Promise<SeoReport[]>;
  getSeoReportsByWebsite(websiteId: string): Promise<SeoReport[]>;
  getLatestSeoReport(websiteId: string): Promise<SeoReport | undefined>;
  createSeoReport(report: InsertSeoReport & { userId: string }): Promise<SeoReport>;

  // User-scoped Activity Logs
  getUserActivityLogs(userId: string, websiteId?: string): Promise<ActivityLog[]>;
  getActivityLogs(websiteId?: string): Promise<ActivityLog[]>;
  createActivityLog(log: InsertActivityLog & { userId: string }): Promise<ActivityLog>;

  // Client Reports
  getClientReports(websiteId: string): Promise<ClientReport[]>;
  createClientReport(report: InsertClientReport & { userId: string }): Promise<ClientReport>;

  // Enhanced features
  createContentApproval(approval: InsertContentApproval & { userId: string }): Promise<ContentApproval>;
  createSecurityAudit(audit: InsertSecurityAudit & { userId?: string }): Promise<SecurityAudit>;
  
  trackAiUsage(usage: InsertAiUsageTracking & { userId: string }): Promise<AiUsageTracking>;
  createSeoAudit(audit: InsertSeoAudit & { userId: string }): Promise<SeoAudit>;
  getContentSchedule(websiteId: string): Promise<ContentSchedule[]>;
  createContentSchedule(schedule: InsertContentSchedule & { userId: string }): Promise<ContentSchedule>;
  createBackup(backup: InsertBackup & { userId: string }): Promise<Backup>;

  // Dashboard stats
  getUserDashboardStats(userId: string): Promise<{
    websiteCount: number;
    contentCount: number;
    avgSeoScore: number;
    recentActivity: number;
    scheduledPosts: number;
  }>;

  getUserSettings(userId: string): Promise<UserSettings | undefined>;
  createUserSettings(userId: string, settings: Partial<InsertUserSettings>): Promise<UserSettings>;
  updateUserSettings(userId: string, settings: Partial<InsertUserSettings>): Promise<UserSettings | undefined>;
  deleteUserSettings(userId: string): Promise<boolean>;
  getOrCreateUserSettings(userId: string): Promise<UserSettings>;


   getUserApiKeys(userId: string): Promise<UserApiKey[]>;
  getUserApiKey(userId: string, keyId: string): Promise<UserApiKey | undefined>;
  createUserApiKey(userId: string, data: {
    provider: string;
    keyName: string;
    apiKey: string;
  }): Promise<UserApiKey>;
  updateUserApiKey(userId: string, keyId: string, updates: Partial<{
    keyName: string;
    isActive: boolean;
    validationStatus: string;
    lastValidated: Date;
    validationError: string;
    usageCount: number;
    lastUsed: Date;
  }>): Promise<UserApiKey | undefined>;
  deleteUserApiKey(userId: string, keyId: string): Promise<boolean>;
  getDecryptedApiKey(userId: string, keyId: string): Promise<string | null>;
  validateUserApiKey(userId: string, keyId: string): Promise<{ valid: boolean; error?: string }>;


  //======================GOOGLE SEARCH CONSOLE================//

 saveGscConfiguration(userId: string, config: InsertGscConfiguration): Promise<GscConfiguration>;
  getGscConfiguration(userId: string): Promise<GscConfiguration | undefined>;
  updateGscConfiguration(userId: string, updates: Partial<InsertGscConfiguration>): Promise<GscConfiguration | undefined>;
  deleteGscConfiguration(userId: string): Promise<boolean>;

  // GSC Accounts
  saveGscAccount(userId: string, account: InsertGscAccount): Promise<GscAccount>;
  getGscAccounts(userId: string): Promise<GscAccount[]>;
  getGscAccount(userId: string, accountId: string): Promise<GscAccount | undefined>;
  updateGscAccount(userId: string, accountId: string, updates: Partial<GscAccount>): Promise<GscAccount | undefined>;
  removeGscAccount(userId: string, accountId: string): Promise<boolean>;

  // GSC Quota
  getGscQuotaUsage(accountId: string, date?: Date): Promise<{ used: number; limit: number }>;
  incrementGscQuotaUsage(accountId: string): Promise<void>;

  // Password Reset Methods
  getUserByEmail(email: string): Promise<User | undefined>;
  createPasswordResetToken(data: {
    userId: string;
    token: string;
    email: string;
    expiresAt: Date;
  }): Promise<SelectPasswordResetToken>;
  getValidPasswordResetToken(hashedToken: string): Promise<SelectPasswordResetToken | null>;
  getPasswordResetToken(hashedToken: string): Promise<SelectPasswordResetToken | null>;
  deletePasswordResetToken(tokenId: string): Promise<boolean>;
  deleteAllPasswordResetTokensForUser(userId: string): Promise<void>;
  markPasswordResetTokenAsUsed(tokenId: string): Promise<void>;
  cleanupExpiredPasswordResetTokens(): Promise<void>;
  // Additional Password Reset Methods for Code Verification
  getRecentPasswordResetToken(userId: string): Promise<SelectPasswordResetToken | null>;
  getValidPasswordResetTokenByCode(userId: string, hashedCode: string): Promise<SelectPasswordResetToken | null>;
  markPasswordResetTokenVerified(tokenId: string): Promise<void>;
  getVerifiedPasswordResetToken(userId: string, hashedCode: string): Promise<SelectPasswordResetToken | null>;

}

export class DatabaseStorage implements IStorage {
  constructor() {
    // Initialize with sample data if needed
    this.initializeSampleData();
  }

  private async initializeSampleData() {
    try {
      // Check if sample data already exists
      const existingWebsites = await db.select().from(websites).limit(1);
      if (existingWebsites.length > 0) return;

      console.log('No existing websites found, sample data initialization skipped');
    } catch (error) {
      console.error('Failed to initialize sample data:', error);
    }
  }

  // Users (Required for Replit Auth)
  async getUser(id: string): Promise<User | undefined> {
    const [user] = await db.select().from(users).where(eq(users.id, id));
    return user;
  }

  async getUserByUsername(username: string): Promise<User | undefined> {
    const [user] = await db.select().from(users).where(eq(users.username, username));
    return user;
  }

  async upsertUser(userData: UpsertUser): Promise<User> {
    const [user] = await db
      .insert(users)
      .values(userData)
      .onConflictDoUpdate({
        target: users.id,
        set: userData,
      })
      .returning();
    return user;
  }

  async createUser(insertUser: InsertUser): Promise<User> {
    const [user] = await db
      .insert(users)
      .values(insertUser)
      .returning();
    return user;
  }

  async getUserByEmail(email: string): Promise<User | undefined> {
    const normalizedEmail = email.toLowerCase().trim();
    
    const [user] = await db
      .select()
      .from(users)
      .where(eq(users.email, normalizedEmail))
      .limit(1);
    
    if (user) {
      return user;
    }
    
    const [settings] = await db
      .select({
        userId: userSettings.userId,
        email: userSettings.profileEmail
      })
      .from(userSettings)
      .where(eq(userSettings.profileEmail, normalizedEmail))
      .limit(1);
    
    if (settings?.userId) {
      return this.getUser(settings.userId);
    }
    
    return undefined;
  }


  async getRecentPasswordResetToken(userId: string): Promise<SelectPasswordResetToken | null> {
  const oneMinuteAgo = new Date(Date.now() - 60000);
  
  const [token] = await db
    .select()
    .from(passwordResetTokens)
    .where(
      and(
        eq(passwordResetTokens.userId, userId),
        gte(passwordResetTokens.createdAt, oneMinuteAgo)
      )
    )
    .orderBy(desc(passwordResetTokens.createdAt))
    .limit(1);
  
  return token || null;
}

async getValidPasswordResetTokenByCode(userId: string, hashedCode: string): Promise<SelectPasswordResetToken | null> {
  const now = new Date();
  
  const [token] = await db
    .select()
    .from(passwordResetTokens)
    .where(
      and(
        eq(passwordResetTokens.userId, userId),
        eq(passwordResetTokens.token, hashedCode),
        eq(passwordResetTokens.used, false),
        gte(passwordResetTokens.expiresAt, now)
      )
    )
    .limit(1);
  
  return token || null;
}

async markPasswordResetTokenVerified(tokenId: string): Promise<void> {
  await db
    .update(passwordResetTokens)
    .set({
      metadata: sql`jsonb_set(COALESCE(metadata, '{}'), '{verified}', 'true')`
    })
    .where(eq(passwordResetTokens.id, tokenId));
  
  console.log(`✅ Password reset token marked as verified: ${tokenId}`);
}

async getVerifiedPasswordResetToken(userId: string, hashedCode: string): Promise<SelectPasswordResetToken | null> {
  const now = new Date();
  
  const [token] = await db
    .select()
    .from(passwordResetTokens)
    .where(
      and(
        eq(passwordResetTokens.userId, userId),
        eq(passwordResetTokens.token, hashedCode),
        eq(passwordResetTokens.used, false),
        gte(passwordResetTokens.expiresAt, now)
      )
    )
    .limit(1);
  
  // Check if token was verified
  if (token && token.metadata?.verified === true) {
    return token;
  }
  
  return null;
}
async getUserByEmail(email: string): Promise<User | undefined> {
  const normalizedEmail = email.toLowerCase().trim();
  
  // Check users table first
  const [user] = await db
    .select()
    .from(users)
    .where(eq(users.email, normalizedEmail))
    .limit(1);
  
  if (user) {
    return user;
  }
  
  // Check userSettings for profile email
  const [settings] = await db
    .select({
      userId: userSettings.userId,
      email: userSettings.profileEmail
    })
    .from(userSettings)
    .where(eq(userSettings.profileEmail, normalizedEmail))
    .limit(1);
  
  if (settings?.userId) {
    return this.getUser(settings.userId);
  }
  
  return undefined;
}

async createPasswordResetToken(data: {
  userId: string;
  token: string;
  email: string;
  expiresAt: Date;
}): Promise<any> {
  // Delete any existing unused tokens for this user
  await db
    .delete(passwordResetTokens)
    .where(
      and(
        eq(passwordResetTokens.userId, data.userId),
        eq(passwordResetTokens.used, false)
      )
    );
  
  const [token] = await db
    .insert(passwordResetTokens)
    .values({
      userId: data.userId,
      token: data.token,
      email: data.email.toLowerCase(),
      expiresAt: data.expiresAt,
      used: false,
      createdAt: new Date()
    })
    .returning();
  
  console.log(`✅ Password reset token created for user ${data.userId}`);
  return token;
}

async getValidPasswordResetToken(hashedToken: string): Promise<any> {
  const now = new Date();
  
  const [token] = await db
    .select()
    .from(passwordResetTokens)
    .where(
      and(
        eq(passwordResetTokens.token, hashedToken),
        eq(passwordResetTokens.used, false),
        gte(passwordResetTokens.expiresAt, now)
      )
    )
    .limit(1);
  
  return token || null;
}

async getPasswordResetToken(hashedToken: string): Promise<any> {
  const [token] = await db
    .select()
    .from(passwordResetTokens)
    .where(eq(passwordResetTokens.token, hashedToken))
    .limit(1);
  
  return token || null;
}

async deletePasswordResetToken(tokenId: string): Promise<boolean> {
  const result = await db
    .delete(passwordResetTokens)
    .where(eq(passwordResetTokens.id, tokenId));
  
  return (result.rowCount ?? 0) > 0;
}

async deleteAllPasswordResetTokensForUser(userId: string): Promise<void> {
  await db
    .delete(passwordResetTokens)
    .where(eq(passwordResetTokens.userId, userId));
  
  console.log(`✅ Deleted all password reset tokens for user ${userId}`);
}

async markPasswordResetTokenAsUsed(tokenId: string): Promise<void> {
  await db
    .update(passwordResetTokens)
    .set({
      used: true,
      usedAt: new Date()
    })
    .where(eq(passwordResetTokens.id, tokenId));
  
  console.log(`✅ Password reset token marked as used: ${tokenId}`);
}

  // User-scoped Websites
  async getUserWebsites(userId: string): Promise<Website[]> {
    return await db
      .select()
      .from(websites)
      .where(eq(websites.userId, userId))
      .orderBy(desc(websites.updatedAt));
  }

  async getUserWebsite(id: string, userId: string): Promise<Website | undefined> {
    const [website] = await db
      .select()
      .from(websites)
      .where(and(eq(websites.id, id), eq(websites.userId, userId)));
    return website;
  }

  async createWebsite(insertWebsite: InsertWebsite & { userId: string }): Promise<Website> {
    console.log("Creating website in database:", insertWebsite);
    
    // Encrypt the application password before storing
    const encryptedPassword = wordPressAuthService.encryptCredentials({
      applicationName: insertWebsite.wpApplicationName,
      applicationPassword: insertWebsite.wpApplicationPassword,
      username: insertWebsite.wpUsername || 'admin'
    });

    const [website] = await db
      .insert(websites)
      .values({
        ...insertWebsite,
        wpApplicationPassword: insertWebsite.wpApplicationPassword,
        status: "active",
        seoScore: 0,
        contentCount: 0,
        userId: insertWebsite.userId // Ensure userId is set
      })
      .returning();
    
    console.log("Website created successfully:", website);

    // Log activity
    await this.createActivityLog({
      userId: insertWebsite.userId,
      websiteId: website.id,
      type: "website_connected",
      description: `Website connected: ${website.name}`,
      metadata: { url: website.url, secure: true },
    });

    // Create security audit log
    await this.createSecurityAudit({
      userId: insertWebsite.userId,
      websiteId: website.id,
      action: "website_connection",
      success: true,
      metadata: { 
        authType: "application_password", 
        applicationName: insertWebsite.wpApplicationName 
      },
    });

    return website;
  }

  async updateWebsite(id: string, updates: Partial<Website>): Promise<Website | undefined> {
    const [website] = await db
      .update(websites)
      .set({ ...updates, updatedAt: new Date() })
      .where(eq(websites.id, id))
      .returning();
    return website;
  }

  async deleteWebsite(id: string): Promise<boolean> {
    const result = await db.delete(websites).where(eq(websites.id, id));
    return (result.rowCount ?? 0) > 0;
  }

  async validateWebsiteOwnership(websiteId: string, userId: string): Promise<boolean> {
    const website = await this.getUserWebsite(websiteId, userId);
    return !!website;
  }

  // User-scoped Content
  async getUserContent(userId: string, websiteId?: string): Promise<Content[]> {
    if (websiteId) {
      // Verify website ownership first
      const website = await this.getUserWebsite(websiteId, userId);
      if (!website) {
        return [];
      }
      return await this.getContentByWebsite(websiteId);
    }
    
    // Get all content for user's websites
    return await db
      .select()
      .from(content)
      .where(eq(content.userId, userId))
      .orderBy(desc(content.createdAt));
  }

  async getContentByWebsite(websiteId: string): Promise<Content[]> {
    return await db
      .select()
      .from(content)
      .where(eq(content.websiteId, websiteId))
      .orderBy(desc(content.createdAt));
  }

  async getContent(id: string): Promise<Content | undefined> {
    const [contentItem] = await db.select().from(content).where(eq(content.id, id));
    return contentItem;
  }

  async getPendingApprovalContent(): Promise<Content[]> {
    return await db
      .select()
      .from(content)
      .where(eq(content.status, "pending_approval"))
      .orderBy(desc(content.createdAt));
  }

  async getUserPendingApprovalContent(userId: string): Promise<Content[]> {
    return await db
      .select()
      .from(content)
      .where(
        and(
          eq(content.status, "pending_approval"),
          eq(content.userId, userId)
        )
      )
      .orderBy(desc(content.createdAt));
  }

  async createContent(insertContent: InsertContent & { userId: string }): Promise<Content> {
    const [contentItem] = await db
      .insert(content)
      .values({
        ...insertContent,
        status: "pending_approval", // Default to requiring approval
        userId: insertContent.userId
      })
      .returning();
    return contentItem;
  }

  async updateContent(id: string, updates: Partial<Content>): Promise<Content | undefined> {
    const [contentItem] = await db
      .update(content)
      .set({ ...updates, updatedAt: new Date() })
      .where(eq(content.id, id))
      .returning();
    return contentItem;
  }


  // ===============================
  // CONTENT IMAGES METHODS
  // ===============================

async getContentImages(contentId: string): Promise<ContentImage[]> {
  return db
    .select()
    .from(contentImages)
    .where(eq(contentImages.contentId, contentId))
    .orderBy(contentImages.createdAt);
}

// Update content image (for WordPress upload info)
async updateContentImage(imageId: string, updates: Partial<{
  wordpressMediaId: number;
  wordpressUrl: string;
  status: string;
  uploadError: string;
}>): Promise<ContentImage | null> {
  const [updated] = await db
    .update(contentImages)
    .set({ ...updates, updatedAt: new Date() })
    .where(eq(contentImages.id, imageId))
    .returning();
  
  return updated || null;
}

// Get images by user (for dashboard/analytics)
// async getUserContentImages(userId: string, limit: number = 50): Promise<ContentImage[]> {
//   return db
//     .select()
//     .from(contentImages)
//     .where(eq(contentImages.userId, userId))
//     .orderBy(desc(contentImages.createdAt))
//     .limit(limit);
// }

// Delete content images (cascade when content is deleted)
async deleteContentImages(contentId: string): Promise<void> {
  await db.delete(contentImages).where(eq(contentImages.contentId, contentId));
}

// Get image usage statistics for a user
async getUserImageStats(userId: string): Promise<{
  totalImages: number;
  totalCostCents: number;
  imagesThisMonth: number;
  costThisMonthCents: number;
}> {
  const thisMonth = new Date();
  thisMonth.setDate(1);
  thisMonth.setHours(0, 0, 0, 0);

  const [allTimeStats] = await db
    .select({
      totalImages: count(),
      totalCostCents: sum(contentImages.costCents)
    })
    .from(contentImages)
    .where(eq(contentImages.userId, userId));

  const [monthlyStats] = await db
    .select({
      imagesThisMonth: count(),
      costThisMonthCents: sum(contentImages.costCents)
    })
    .from(contentImages)
    .where(
      and(
        eq(contentImages.userId, userId),
        gte(contentImages.createdAt, thisMonth)
      )
    );

  return {
    totalImages: Number(allTimeStats.totalImages) || 0,
    totalCostCents: Number(allTimeStats.totalCostCents) || 0,
    imagesThisMonth: Number(monthlyStats.imagesThisMonth) || 0,
    costThisMonthCents: Number(monthlyStats.costThisMonthCents) || 0
  };
}

async getUserContentImages(userId: string, filters?: {
  websiteId?: string;
  contentId?: string;
  limit?: number;
  offset?: number;
}): Promise<ContentImage[]> {
  let query = db
    .select()
    .from(contentImages)
    .where(eq(contentImages.userId, userId));
  
  if (filters?.websiteId) {
    query = query.where(eq(contentImages.websiteId, filters.websiteId));
  }
  
  if (filters?.contentId) {
    query = query.where(eq(contentImages.contentId, filters.contentId));
  }
  
  return query
    .orderBy(desc(contentImages.createdAt))
    .limit(filters?.limit || 50)
    .offset(filters?.offset || 0);
}

async createContentImage(data: InsertContentImage & { userId: string }): Promise<ContentImage> {
  const imageRecord = {
    id: `img_${Date.now()}_${Math.random().toString(36).substr(2, 9)}`,
    ...data,
    createdAt: new Date(),
    updatedAt: new Date()
  };
  
  const [image] = await db.insert(contentImages).values(imageRecord).returning();
  return image;
}

  // ===============================
  // SEO REPORTS METHODS
  // ===============================
  async getUserSeoReports(userId: string, websiteId?: string): Promise<SeoReport[]> {
    if (websiteId) {
      // Verify ownership first
      const website = await this.getUserWebsite(websiteId, userId);
      if (!website) {
        return [];
      }
      return await this.getSeoReportsByWebsite(websiteId);
    }
    
    // Get all SEO reports for user's websites
    return await db
      .select()
      .from(seoReports)
      .where(eq(seoReports.userId, userId))
      .orderBy(desc(seoReports.createdAt));
  }

  async getSeoReportsByWebsite(websiteId: string): Promise<SeoReport[]> {
    return await db
      .select()
      .from(seoReports)
      .where(eq(seoReports.websiteId, websiteId))
      .orderBy(desc(seoReports.createdAt));
  }

  async getLatestSeoReport(websiteId: string): Promise<SeoReport | undefined> {
    const [report] = await db
      .select()
      .from(seoReports)
      .where(eq(seoReports.websiteId, websiteId))
      .orderBy(desc(seoReports.createdAt))
      .limit(1);
    return report;
  }

  async createSeoReport(insertReport: InsertSeoReport & { userId: string }): Promise<SeoReport> {
    const [report] = await db
      .insert(seoReports)
      .values({
        ...insertReport,
        userId: insertReport.userId
      })
      .returning();
    return report;
  }

  // User-scoped Activity Logs
  async getUserActivityLogs(userId: string, websiteId?: string): Promise<ActivityLog[]> {
    if (websiteId) {
      // First verify the website belongs to the user
      const website = await this.getUserWebsite(websiteId, userId);
      if (!website) {
        return []; // Return empty array if user doesn't own the website
      }
      
      return await db
        .select()
        .from(activityLogs)
        .where(eq(activityLogs.websiteId, websiteId))
        .orderBy(desc(activityLogs.createdAt));
    }
    
    // Get all activity logs for this user
    return await db
      .select()
      .from(activityLogs)
      .where(
        or(
          eq(activityLogs.userId, userId),
          isNull(activityLogs.userId) // Include system-wide logs
        )
      )
      .orderBy(desc(activityLogs.createdAt));
  }

  async getActivityLogs(websiteId?: string): Promise<ActivityLog[]> {
    if (websiteId) {
      return await db
        .select()
        .from(activityLogs)
        .where(eq(activityLogs.websiteId, websiteId))
        .orderBy(desc(activityLogs.createdAt));
    }
    
    return await db
      .select()
      .from(activityLogs)
      .orderBy(desc(activityLogs.createdAt));
  }

  async createActivityLog(insertLog: InsertActivityLog & { userId: string }): Promise<ActivityLog> {
    const [log] = await db
      .insert(activityLogs)
      .values({
        ...insertLog,
        userId: insertLog.userId
      })
      .returning();
    return log;
  }

  // Client Reports
  async getClientReports(websiteId: string): Promise<ClientReport[]> {
    return await db
      .select()
      .from(clientReports)
      .where(eq(clientReports.websiteId, websiteId))
      .orderBy(desc(clientReports.generatedAt));
  }

  async createClientReport(insertReport: InsertClientReport & { userId: string }): Promise<ClientReport> {
    const [report] = await db
      .insert(clientReports)
      .values({
        ...insertReport,
        userId: insertReport.userId
      })
      .returning();
    return report;
  }

  // Enhanced Security and Management Features
  async createContentApproval(approval: InsertContentApproval & { userId: string }): Promise<ContentApproval> {
    const [approvalRecord] = await db
      .insert(contentApprovals)
      .values({
        ...approval,
        userId: approval.userId
      })
      .returning();
    return approvalRecord;
  }

  

  async createSecurityAudit(audit: InsertSecurityAudit & { userId?: string }): Promise<SecurityAudit> {
    const [auditRecord] = await db
      .insert(securityAudits)
      .values({
        ...audit,
        userId: audit.userId || null
      })
      .returning();
    return auditRecord;
  }

  async trackAiUsage(usage: InsertAiUsageTracking & { userId: string }): Promise<AiUsageTracking> {
    const [usageRecord] = await db
      .insert(aiUsageTracking)
      .values({
        ...usage,
        userId: usage.userId
      })
      .returning();
    return usageRecord;
  }

  async createSeoAudit(audit: InsertSeoAudit & { userId: string }): Promise<SeoAudit> {
    const [auditRecord] = await db
      .insert(seoAudits)
      .values({
        ...audit,
        userId: audit.userId
      })
      .returning();
    return auditRecord;
  }

  async getContentSchedule(websiteId: string): Promise<ContentSchedule[]> {
    return await db
      .select()
      .from(contentSchedule)
      .where(eq(contentSchedule.websiteId, websiteId))
      .orderBy(desc(contentSchedule.scheduledDate));
  }

  // async createContentSchedule(schedule: InsertContentSchedule & { userId: string }): Promise<ContentSchedule> {
  //   const [scheduleRecord] = await db
  //     .insert(contentSchedule)
  //     .values({
  //       ...schedule,
  //       userId: schedule.userId
  //     })
  //     .returning();
  //   return scheduleRecord;
  // }

  async createBackup(backup: InsertBackup & { userId: string }): Promise<Backup> {
    const [backupRecord] = await db
      .insert(backups)
      .values({
        ...backup,
        userId: backup.userId
      })
      .returning();
    return backupRecord;
  }



// Dashboard stats

async getUserDashboardStats(userId: string): Promise<{
  websiteCount: number;
  contentCount: number;
  avgSeoScore: number;
  recentActivity: number;
  scheduledPosts: number;
  seoReports?: any[];  // Add this to pass reports to frontend
}> {
  const userWebsites = await this.getUserWebsites(userId);
  const userContent = await this.getUserContent(userId);
  const recentLogs = await db
    .select()
    .from(activityLogs)
    .where(
      and(
        eq(activityLogs.userId, userId),
        gte(activityLogs.createdAt, new Date(Date.now() - 7 * 24 * 60 * 60 * 1000))
      )
    );
  
  const [scheduledCount] = await db
    .select({ count: count() })
    .from(contentSchedule)
    .where(eq(contentSchedule.userId, userId));

  // GET LATEST SEO REPORTS
  const allSeoReports = [];
  for (const website of userWebsites) {
    const reports = await this.getSeoReportsByWebsite(website.id);
    if (reports.length > 0) {
      allSeoReports.push(...reports);
    }
  }
  
  // Sort by date to get the most recent
  allSeoReports.sort((a, b) => 
    new Date(b.createdAt).getTime() - new Date(a.createdAt).getTime()
  );

  // Use the latest report score as current score
  const currentScore = allSeoReports.length > 0 
    ? Math.round(allSeoReports[0].score)
    : 0;

  return {
    websiteCount: userWebsites.length,
    contentCount: userContent.length,
    avgSeoScore: currentScore,  // Now shows latest report score
    recentActivity: recentLogs.length,
    scheduledPosts: Number(scheduledCount?.count) || 0,
    seoReports: allSeoReports  // Pass this for the graph
  };
}

async getContentScheduleByContentId(contentId: string): Promise<ContentSchedule | undefined> {
  const [schedule] = await db
    .select()
    .from(contentSchedule)
    .where(eq(contentSchedule.contentId, contentId));
  return schedule;
}

async getContentScheduleWithDetails(websiteId: string): Promise<Array<ContentSchedule & {
  contentTitle: string;
  contentExcerpt: string | null;
  seoKeywords: string[];
}>> {
  const schedules = await db
    .select({
      // Schedule fields
      id: contentSchedule.id,
      userId: contentSchedule.userId,
      websiteId: contentSchedule.websiteId,
      scheduledDate: contentSchedule.scheduledDate,
      status: contentSchedule.status,
      contentId: contentSchedule.contentId,
      abTestVariant: contentSchedule.abTestVariant,
      createdAt: contentSchedule.createdAt,
      // Content fields
      contentTitle: content.title,
      contentExcerpt: content.excerpt,
      seoKeywords: content.seoKeywords
    })
    .from(contentSchedule)
    .innerJoin(content, eq(contentSchedule.contentId, content.id))
    .where(eq(contentSchedule.websiteId, websiteId))
    .orderBy(desc(contentSchedule.scheduledDate));

  return schedules.map(row => ({
    id: row.id,
    userId: row.userId,
    websiteId: row.websiteId,
    scheduledDate: row.scheduledDate,
    status: row.status,
    contentId: row.contentId,
    abTestVariant: row.abTestVariant,
    createdAt: row.createdAt,
    contentTitle: row.contentTitle,
    contentExcerpt: row.contentExcerpt,
    seoKeywords: row.seoKeywords || []
  }));
}

async updateContentSchedule(id: string, updates: Partial<{
  scheduledDate: Date;
  status: string;
  contentId: string;
  abTestVariant: string | null;
}>): Promise<ContentSchedule | undefined> {
  const [schedule] = await db
    .update(contentSchedule)
    .set({ ...updates })
    .where(eq(contentSchedule.id, id))
    .returning();
  return schedule;
}

async deleteContentSchedule(id: string): Promise<boolean> {
  const result = await db.delete(contentSchedule).where(eq(contentSchedule.id, id));
  return (result.rowCount ?? 0) > 0;
}

async getContentScheduleById(id: string): Promise<ContentSchedule | undefined> {
  const [schedule] = await db
    .select()
    .from(contentSchedule)
    .where(eq(contentSchedule.id, id));
  return schedule;
}

async getUserContentSchedule(userId: string, websiteId?: string): Promise<ContentSchedule[]> {
  if (websiteId) {
    // Verify website ownership first
    const website = await this.getUserWebsite(websiteId, userId);
    if (!website) {
      return [];
    }
    return await this.getContentSchedule(websiteId);
  }
  
  // Get all scheduled content for user's websites
  return await db
    .select()
    .from(contentSchedule)
    .where(eq(contentSchedule.userId, userId))
    .orderBy(contentSchedule.scheduledDate);
}

// Get scheduled content that's ready to be published (for cron jobs)
async getPendingScheduledContent(): Promise<ContentSchedule[]> {
  const now = new Date();
  return await db
    .select()
    .from(contentSchedule)
    .where(
      and(
        eq(contentSchedule.status, 'scheduled'),
        lte(contentSchedule.scheduledDate, now)
      )
    )
    .orderBy(contentSchedule.scheduledDate);
}

// Get upcoming scheduled content (next 7 days)
async getUpcomingScheduledContent(userId: string): Promise<ContentSchedule[]> {
  const now = new Date();
  const nextWeek = new Date(now.getTime() + 7 * 24 * 60 * 60 * 1000);
  
  return await db
    .select()
    .from(contentSchedule)
    .where(
      and(
        eq(contentSchedule.userId, userId),
        eq(contentSchedule.status, 'scheduled'),
        gte(contentSchedule.scheduledDate, now),
        lte(contentSchedule.scheduledDate, nextWeek)
      )
    )
    .orderBy(contentSchedule.scheduledDate);
}

// Get unpublished content for a website
async getUnpublishedContent(websiteId: string): Promise<Content[]> {
  return await db
    .select()
    .from(content)
    .where(
      and(
        eq(content.websiteId, websiteId),
        or(
          eq(content.status, 'ready'),
          eq(content.status, 'pending_approval')
        )
      )
    )
    .orderBy(desc(content.createdAt));
}

// Check if content is already scheduled
async isContentScheduled(contentId: string): Promise<boolean> {
  const [schedule] = await db
    .select()
    .from(contentSchedule)
    .where(
      and(
        eq(contentSchedule.contentId, contentId),
        or(
          eq(contentSchedule.status, 'scheduled'),
          eq(contentSchedule.status, 'publishing')
        )
      )
    );
  return !!schedule;
}










// Final working version with required topic field
// Place this in your DatabaseStorage class in storage.ts

async createContentSchedule(data: {
  contentId?: string;
  content_id?: string;
  userId?: string;
  user_id?: string;
  websiteId?: string;
  website_id?: string;
  scheduled_date?: Date | string | null;
  scheduledDate?: Date | string | null;
  scheduledFor?: Date | string | null;
  status?: string;
  title?: string | null;
  topic?: string | null;
  metadata?: any;
}) {
  const contentId = data.contentId || data.content_id;
  const userId = data.userId || data.user_id;
  const websiteId = data.websiteId || data.website_id;
  let scheduledDate: Date;
  
  // Try all possible date field variations
  const possibleDate = data.scheduled_date || data.scheduledDate || data.scheduledFor;
  
  if (possibleDate instanceof Date) {
    scheduledDate = possibleDate;
  } else if (possibleDate && typeof possibleDate === 'string') {
    // Try to parse string date
    const parsed = new Date(possibleDate);
    if (!isNaN(parsed.getTime())) {
      scheduledDate = parsed;
    } else {
      console.warn('⚠️ Invalid date string provided:', possibleDate);
      scheduledDate = new Date();
    }
  } else {
    // No valid date provided - use current time
    console.warn('⚠️ No valid scheduled_date provided, using current time');
    scheduledDate = new Date();
  }
  
  let title = data.title;
  if (!title || title.trim() === '') {
    title = `Content scheduled on ${scheduledDate.toLocaleDateString()}`;
    console.warn('⚠️ No title provided, using default:', title);
  }
  
  // Try to get topic from direct field or from metadata
  let topic = data.topic || data.metadata?.topic;
  if (!topic || topic.trim() === '') {
    topic = 'General Content';  // Default topic
    console.warn('⚠️ No topic provided, using default:', topic);
  }
  
  if (!contentId) {
    throw new Error('contentId is required for createContentSchedule');
  }
  if (!userId) {
    throw new Error('userId is required for createContentSchedule');
  }
  if (!websiteId) {
    throw new Error('websiteId is required for createContentSchedule');
  }
  
  console.log('📋 Creating content_schedule entry:', {
    contentId: contentId,
    userId: userId,
    websiteId: websiteId,
    scheduled_date: scheduledDate.toISOString(),
    title: title,
    topic: topic,
    status: data.status || 'scheduled',
  });
  
  try {
    const [schedule] = await db
      .insert(contentSchedule)  // Make sure this table is imported
      .values({
        contentId: contentId,      
        userId: userId,            
        websiteId: websiteId,      
        scheduledDate: scheduledDate,  
        title: title,
        topic: topic,
        status: data.status || 'scheduled',
        metadata: data.metadata || {},
        publishedAt: null,
      })
      .returning();
    
    console.log('✅ Content schedule created successfully:', {
      id: schedule.id,
      scheduledDate: schedule.scheduledDate || schedule.scheduled_date,
      title: schedule.title,
      topic: schedule.topic,
    });
    
    return schedule;
    
  } catch (error: any) {
    console.error('❌ Database error in createContentSchedule:', error);
    console.error('Failed data:', {
      contentId,
      userId,
      websiteId,
      scheduled_date: scheduledDate?.toISOString(),
      title,
      topic,
      status: data.status,
    });
    
    // If the error mentions null constraint
    if (error.message?.includes('null value in column')) {
      const columnMatch = error.message.match(/column "([^"]+)"/);
      if (columnMatch) {
        console.error(`📌 Required field '${columnMatch[1]}' is null or missing`);
        console.error(`Add this field to the values object in createContentSchedule`);
      }
    }
    
    throw error;
  }
}



async updateContentScheduleByContentId(contentId: string, updates: {
  status?: string;
  published_at?: Date;
  error?: string;
  metadata?: any;
}) {
  const updateData: any = {};
  
  if (updates.status !== undefined) updateData.status = updates.status;
  if (updates.published_at !== undefined) updateData.publishedAt = updates.published_at;
  if (updates.error !== undefined) {
    updateData.metadata = {
      ...(updateData.metadata || {}),
      error: updates.error,
      errorAt: new Date().toISOString()
    };
  }
  if (updates.metadata !== undefined) {
    updateData.metadata = {
      ...(updateData.metadata || {}),
      ...updates.metadata
    };
  }
  
  updateData.updatedAt = new Date();
  
  const result = await db
    .update(contentSchedule)
    .set(updateData)
    .where(eq(contentSchedule.contentId, contentId))
    .returning();
  
  return result[0] || null;
}

// Update client report methods - ADD THIS METHOD TO SUPPORT REPORT UPDATES
async updateClientReport(id: string, updates: Partial<{
  data: any;
  insights: any[];
  roiData: any;
  generatedAt: Date;
}>): Promise<ClientReport | undefined> {
  const [report] = await db
    .update(clientReports)
    .set({ ...updates })
    .where(eq(clientReports.id, id))
    .returning();
  return report;
}

// Enhanced content methods
async getAvailableContentForScheduling(websiteId: string, userId: string): Promise<Content[]> {
  // Verify website ownership first
  const website = await this.getUserWebsite(websiteId, userId);
  if (!website) {
    return [];
  }
  
  // Get content that's ready for scheduling (not published and not already scheduled)
  const availableContent = await db
    .select({
      id: content.id,
      userId: content.userId,
      websiteId: content.websiteId,
      title: content.title,
      body: content.body,
      excerpt: content.excerpt,
      metaDescription: content.metaDescription,
      metaTitle: content.metaTitle,
      status: content.status,
      approvedBy: content.approvedBy,
      approvedAt: content.approvedAt,
      rejectionReason: content.rejectionReason,
      aiModel: content.aiModel,
      seoKeywords: content.seoKeywords,
      seoScore: content.seoScore,
      readabilityScore: content.readabilityScore,
      plagiarismScore: content.plagiarismScore,
      brandVoiceScore: content.brandVoiceScore,
      factCheckStatus: content.factCheckStatus,
      eatCompliance: content.eatCompliance,
      tokensUsed: content.tokensUsed,
      costUsd: content.costUsd,
      publishDate: content.publishDate,
      wordpressPostId: content.wordpressPostId,
      wordpressUrl: content.wordpressUrl,
      publishError: content.publishError,
      createdAt: content.createdAt,
      updatedAt: content.updatedAt,
      hasImages: content.hasImages,
      imageCount: content.imageCount,
      imageCostCents: content.imageCostCents
    })
    .from(content)
    .leftJoin(contentSchedule, eq(content.id, contentSchedule.contentId))
    .where(
      and(
        eq(content.websiteId, websiteId),
        eq(content.userId, userId),
        or(
          eq(content.status, 'ready'),
          eq(content.status, 'pending_approval')
        ),
        isNull(contentSchedule.id) // Not already scheduled
      )
    )
    .orderBy(desc(content.createdAt));
  
  return availableContent;
}

// Get dashboard stats for scheduled content
async getSchedulingStats(userId: string): Promise<{
  totalScheduled: number;
  scheduledThisWeek: number;
  scheduledThisMonth: number;
  overdueCount: number;
  publishedFromSchedule: number;
}> {
  const now = new Date();
  const thisWeek = new Date(now.getTime() + 7 * 24 * 60 * 60 * 1000);
  const thisMonthStart = new Date(now.getFullYear(), now.getMonth(), 1);
  const thisMonthEnd = new Date(now.getFullYear(), now.getMonth() + 1, 0);
  
  const [totalScheduled] = await db
    .select({ count: count() })
    .from(contentSchedule)
    .where(
      and(
        eq(contentSchedule.userId, userId),
        eq(contentSchedule.status, 'scheduled')
      )
    );
  
  const [scheduledThisWeek] = await db
    .select({ count: count() })
    .from(contentSchedule)
    .where(
      and(
        eq(contentSchedule.userId, userId),
        eq(contentSchedule.status, 'scheduled'),
        gte(contentSchedule.scheduledDate, now),
        lte(contentSchedule.scheduledDate, thisWeek)
      )
    );
  
  const [scheduledThisMonth] = await db
    .select({ count: count() })
    .from(contentSchedule)
    .where(
      and(
        eq(contentSchedule.userId, userId),
        eq(contentSchedule.status, 'scheduled'),
        gte(contentSchedule.scheduledDate, thisMonthStart),
        lte(contentSchedule.scheduledDate, thisMonthEnd)
      )
    );
  
  const [overdueCount] = await db
    .select({ count: count() })
    .from(contentSchedule)
    .where(
      and(
        eq(contentSchedule.userId, userId),
        eq(contentSchedule.status, 'scheduled'),
        lte(contentSchedule.scheduledDate, now)
      )
    );
  
  const [publishedFromSchedule] = await db
    .select({ count: count() })
    .from(contentSchedule)
    .where(
      and(
        eq(contentSchedule.userId, userId),
        eq(contentSchedule.status, 'published')
      )
    );
  
  return {
    totalScheduled: Number(totalScheduled.count) || 0,
    scheduledThisWeek: Number(scheduledThisWeek.count) || 0,
    scheduledThisMonth: Number(scheduledThisMonth.count) || 0,
    overdueCount: Number(overdueCount.count) || 0,
    publishedFromSchedule: Number(publishedFromSchedule.count) || 0
  };
}

// User Settings Methods
async getUserSettings(userId: string): Promise<UserSettings | undefined> {
  const [settings] = await db
    .select()
    .from(userSettings)
    .where(eq(userSettings.userId, userId));
  return settings;
}

async createUserSettings(userId: string, settingsData: Partial<InsertUserSettings>): Promise<UserSettings> {
  const [settings] = await db
    .insert(userSettings)
    .values({
      userId,
      ...settingsData,
    })
    .returning();
  return settings;
}

async updateUserSettings(userId: string, settingsData: Partial<InsertUserSettings>): Promise<UserSettings | undefined> {
  const [settings] = await db
    .update(userSettings)
    .set({ 
      ...settingsData, 
      updatedAt: new Date() 
    })
    .where(eq(userSettings.userId, userId))
    .returning();
  return settings;
}

async deleteUserSettings(userId: string): Promise<boolean> {
  const result = await db
    .delete(userSettings)
    .where(eq(userSettings.userId, userId));
  return (result.rowCount ?? 0) > 0;
}

// Helper method to get or create user settings with defaults
async getOrCreateUserSettings(userId: string): Promise<UserSettings> {
  let settings = await this.getUserSettings(userId);
  
  if (!settings) {
    // Create default settings if none exist
    settings = await this.createUserSettings(userId, {
      profileTimezone: "America/New_York",
      notificationEmailReports: true,
      notificationContentGenerated: true,
      notificationSeoIssues: true,
      notificationSystemAlerts: false,
      automationDefaultAiModel: "gpt-4o",
      automationAutoFixSeoIssues: true,
      automationContentGenerationFrequency: "twice-weekly",
      automationReportGeneration: "weekly",
      securityTwoFactorAuth: false,
      securitySessionTimeout: 24,
      securityAllowApiAccess: true,
    });
  }
  
  return settings;
}


  // ===============================
  // API KEY MANAGEMENT METHODS
  // ===============================

 async getUserApiKeys(userId: string): Promise<UserApiKey[]> {
    const rawKeys = await db
      .select()
      .from(userApiKeys)
      .where(eq(userApiKeys.userId, userId))
      .orderBy(desc(userApiKeys.createdAt));
    
    // Transform snake_case database columns to camelCase to match UserApiKey interface
    return rawKeys.map(row => this.normalizeApiKey(row));
  }

  async getUserApiKey(userId: string, keyId: string): Promise<UserApiKey | undefined> {
    const [rawKey] = await db
      .select()
      .from(userApiKeys)
      .where(
        and(
          eq(userApiKeys.userId, userId),
          eq(userApiKeys.id, keyId)
        )
      );
    
    return rawKey ? this.normalizeApiKey(rawKey) : undefined;
  }

  // Private helper method to normalize the database row to match UserApiKey interface
  private normalizeApiKey(row: any): UserApiKey {
    return {
      id: row.id,
      userId: row.user_id || row.userId,
      provider: row.provider,
      keyName: row.key_name || row.keyName,
      encryptedApiKey: row.encrypted_api_key || row.encryptedApiKey || row.encryptedKey,
      maskedKey: row.masked_key || row.maskedKey,
      isActive: row.is_active !== undefined ? row.is_active : row.isActive,
      validationStatus: row.validation_status || row.validationStatus,
      lastValidated: row.last_validated || row.lastValidated,
      validationError: row.validation_error || row.validationError,
      usageCount: row.usage_count !== undefined ? row.usage_count : row.usageCount,
      lastUsed: row.last_used || row.lastUsed,
      createdAt: row.created_at || row.createdAt,
      updatedAt: row.updated_at || row.updatedAt,
    };
  }

  async createUserApiKey(userId: string, data: {
    provider: string;
    keyName: string;
    apiKey: string;
  }): Promise<UserApiKey> {
    // Validate API key format
    const formatValidation = apiKeyEncryptionService.validateApiKeyFormat(data.provider, data.apiKey);
    if (!formatValidation.valid) {
      throw new Error(formatValidation.error || 'Invalid API key format');
    }

    // Encrypt the API key
    const encryptedApiKey = apiKeyEncryptionService.encrypt(data.apiKey);
    const maskedKey = apiKeyEncryptionService.createMaskedKey(data.apiKey);

    const [rawKey] = await db
      .insert(userApiKeys)
      .values({
        userId,
        provider: data.provider,
        keyName: data.keyName,
        encryptedApiKey,
        maskedKey,
        validationStatus: 'pending'
      })
      .returning();

    // Normalize the returned key to match UserApiKey interface
    return this.normalizeApiKey(rawKey);
  }

  async updateUserApiKey(userId: string, keyId: string, updates: Partial<{
  keyName: string;
  isActive: boolean;
  validationStatus: string;
  lastValidated: Date;
  validationError: string;
  usageCount: number;
  lastUsed: Date;
}>): Promise<UserApiKey | undefined> {
  try {
    console.log('Updating API key:', keyId);
    
    // Build a simple update object
    const updateObj: any = {};
    
    // Only add defined values
    if (updates.keyName !== undefined) updateObj.keyName = updates.keyName;
    if (updates.isActive !== undefined) updateObj.isActive = updates.isActive;
    if (updates.validationStatus !== undefined) updateObj.validationStatus = updates.validationStatus;
    if (updates.lastValidated !== undefined) updateObj.lastValidated = updates.lastValidated;
    if (updates.validationError !== undefined) {
      updateObj.validationError = updates.validationError;
    } else if ('validationError' in updates) {
      updateObj.validationError = null;
    }
    if (updates.usageCount !== undefined) updateObj.usageCount = updates.usageCount;
    if (updates.lastUsed !== undefined) updateObj.lastUsed = updates.lastUsed;
    
    // Always add updatedAt
    updateObj.updatedAt = new Date();
    
    console.log('Update object:', updateObj);
    
    // Use a simple WHERE clause with just the ID
    const result = await db
      .update(userApiKeys)
      .set(updateObj)
      .where(eq(userApiKeys.id, keyId))
      .returning();
    
    if (result && result.length > 0) {
      return this.normalizeApiKey(result[0]);
    }
    
    return undefined;
    
  } catch (error) {
    console.error('Update failed, attempting workaround...');
    
    // WORKAROUND: If the update fails, delete and recreate the record
    // This is not ideal but will work around the SQL syntax issue
    try {
      // First get the existing key
      const [existingKey] = await db
        .select()
        .from(userApiKeys)
        .where(eq(userApiKeys.id, keyId));
      
      if (!existingKey) {
        return undefined;
      }
      
      // Delete the old record
      await db
        .delete(userApiKeys)
        .where(eq(userApiKeys.id, keyId));
      
      // Create a new record with the updated values
      const newKeyData = {
        ...existingKey,
        ...updates,
        updatedAt: new Date()
      };
      
      // Handle validationError specially
      if ('validationError' in updates && updates.validationError === undefined) {
        newKeyData.validationError = null;
      }
      
      const [newKey] = await db
        .insert(userApiKeys)
        .values(newKeyData)
        .returning();
      
      console.log('Workaround successful - recreated key with updates');
      return this.normalizeApiKey(newKey);
      
    } catch (workaroundError) {
      console.error('Workaround also failed:', workaroundError);
      throw error; // Throw original error
    }
  }
}

  async deleteUserApiKey(userId: string, keyId: string): Promise<boolean> {
    const result = await db
      .delete(userApiKeys)
      .where(
        and(
          eq(userApiKeys.userId, userId),
          eq(userApiKeys.id, keyId)
        )
      );
    return (result.rowCount ?? 0) > 0;
  }

  async getDecryptedApiKey(userId: string, keyId: string): Promise<string | null> {
    const apiKey = await this.getUserApiKey(userId, keyId);
    if (!apiKey || !apiKey.isActive) {
      return null;
    }

    try {
      // Now we can use encryptedApiKey (camelCase) reliably
      return apiKeyEncryptionService.decrypt(apiKey.encryptedApiKey);
    } catch (error) {
      console.error('Failed to decrypt API key:', error);
      return null;
    }
  }

  async validateUserApiKey(userId: string, keyId: string): Promise<{ valid: boolean; error?: string }> {
    const apiKey = await this.getUserApiKey(userId, keyId);
    if (!apiKey) {
      return { valid: false, error: 'API key not found' };
    }

    try {
      const decryptedKey = await this.getDecryptedApiKey(userId, keyId);
      if (!decryptedKey) {
        return { valid: false, error: 'Could not decrypt API key' };
      }

      // Update last validated timestamp
      await this.updateUserApiKey(userId, keyId, {
        lastValidated: new Date(),
        validationStatus: 'valid',
        validationError: undefined
      });

      return { valid: true };
    } catch (error) {
      const errorMessage = error instanceof Error ? error.message : 'Validation failed';
      
      // Update validation status
      await this.updateUserApiKey(userId, keyId, {
        lastValidated: new Date(),
        validationStatus: 'invalid',
        validationError: errorMessage
      });

      return { valid: false, error: errorMessage };
    }
  }

  // Helper method to get API key usage stats
  async getApiKeyUsageStats(userId: string): Promise<{
    totalKeys: number;
    activeKeys: number;
    validKeys: number;
    totalUsage: number;
  }> {
    const keys = await this.getUserApiKeys(userId);
    
    return {
      totalKeys: keys.length,
      activeKeys: keys.filter(k => k.isActive).length,
      validKeys: keys.filter(k => k.validationStatus === 'valid').length,
      totalUsage: keys.reduce((sum, k) => sum + (k.usageCount || 0), 0)
    };
  }

  // Auto-Schedule Methods for Neon Database
  async getActiveAutoSchedules(): Promise<AutoSchedule[]> {
    try {
      const schedules = await db
        .select()
        .from(autoSchedules)
        .where(
          and(
            eq(autoSchedules.isActive, true),
            isNull(autoSchedules.deletedAt)
          )
        )
        .orderBy(desc(autoSchedules.createdAt));
      
      return schedules.map(schedule => ({
        ...schedule,
        topics: schedule.topics || [],
        customDays: schedule.customDays || [],
        publishDelay: schedule.publishDelay || 0,
        topicRotation: schedule.topicRotation || 'sequential',
        nextTopicIndex: schedule.nextTopicIndex || 0,
        maxDailyCost: schedule.maxDailyCost || 10,
        maxMonthlyPosts: schedule.maxMonthlyPosts || 30,
        costToday: schedule.costToday || 0,
        postsThisMonth: schedule.postsThisMonth || 0,
      }));
    } catch (error) {
      console.error('Error fetching active auto-schedules:', error);
      return [];
    }
  }


  async updateAutoSchedule(scheduleId: string, updates: any): Promise<void> {
    try {
      const updateData: any = {
        updatedAt: new Date()
      };
      
      if (updates.lastRun !== undefined) {
        updateData.lastRun = updates.lastRun;
      }
      
      if (updates.postsThisMonth !== undefined) {
        // Ensure it's a number
        const posts = typeof updates.postsThisMonth === 'string' 
          ? parseInt(updates.postsThisMonth) 
          : updates.postsThisMonth;
        updateData.postsThisMonth = posts || 0;
      }
      
      if (updates.costToday !== undefined) {
        // CRITICAL FIX: Ensure costToday is a valid number
        let cost = updates.costToday;
        
        // Handle if it's already a malformed string like "0.000.051885"
        if (typeof cost === 'string' && cost.includes('.') && cost.split('.').length > 2) {
          // Extract the last valid decimal number
          const parts = cost.split('.');
          cost = parseFloat(`0.${parts[parts.length - 1]}`);
        } else {
          // Normal parsing
          cost = parseFloat(cost);
        }
        
        if (isNaN(cost)) {
          console.error('Invalid costToday value:', updates.costToday);
          updateData.costToday = 0;
        } else {
          updateData.costToday = cost;
        }
        
        console.log('Cost update:', {
          original: updates.costToday,
          parsed: cost,
          final: updateData.costToday
        });
      }
      
      if (updates.nextTopicIndex !== undefined) {
        const index = typeof updates.nextTopicIndex === 'string' 
          ? parseInt(updates.nextTopicIndex) 
          : updates.nextTopicIndex;
        updateData.nextTopicIndex = index || 0;
      }

      console.log('Updating auto-schedule:', {
        scheduleId,
        updates: updateData
      });

      await db
        .update(autoSchedules)
        .set(updateData)
        .where(eq(autoSchedules.id, scheduleId));
        
      console.log('✅ Auto-schedule updated successfully');
    } catch (error) {
      console.error('Error updating auto-schedule:', error);
      throw error;
    }
  }

  async resetAutoScheduleDailyCosts(): Promise<void> {
    try {
      await db
        .update(autoSchedules)
        .set({ 
          costToday: 0,
          updatedAt: new Date()
        })
        .where(eq(autoSchedules.isActive, true));
      
      console.log('✅ Daily costs reset for all active auto-schedules');
    } catch (error) {
      console.error('Error resetting daily costs:', error);
      throw error;
    }
  }

  async resetAutoScheduleMonthlyCounts(): Promise<void> {
    try {
      await db
        .update(autoSchedules)
        .set({ 
          postsThisMonth: 0,
          updatedAt: new Date()
        })
        .where(eq(autoSchedules.isActive, true));
      
      console.log('✅ Monthly post counts reset for all active auto-schedules');
    } catch (error) {
      console.error('Error resetting monthly counts:', error);
      throw error;
    }
  }
  
  
  // Additional auto-schedule methods
// Update this method in your storage file (around line 1309)

async createAutoSchedule(schedule: InsertAutoSchedule & { userId: string }): Promise<AutoSchedule> {
  try {
    // Manually generate the UUID
    const scheduleData = {
      id: randomUUID(), // Generate UUID here
      userId: schedule.userId,
      websiteId: schedule.websiteId,
      name: schedule.name,
      frequency: schedule.frequency,
      timeOfDay: schedule.timeOfDay,
      customDays: schedule.customDays || [],
      topics: schedule.topics || [],
      keywords: schedule.keywords || null,
      tone: schedule.tone || 'professional',
      wordCount: schedule.wordCount || 800,
      brandVoice: schedule.brandVoice || null,
      targetAudience: schedule.targetAudience || null,
      eatCompliance: schedule.eatCompliance || false,
      aiProvider: schedule.aiProvider || 'openai',
      includeImages: schedule.includeImages || false,
      imageCount: schedule.imageCount || 1,
      imageStyle: schedule.imageStyle || 'natural',
      seoOptimized: schedule.seoOptimized !== false,
      autoPublish: schedule.autoPublish || false,
      publishDelay: schedule.publishDelay || 0,
      topicRotation: schedule.topicRotation || 'random',
      nextTopicIndex: schedule.nextTopicIndex || 0,
      maxDailyCost: schedule.maxDailyCost || 5.00,
      maxMonthlyPosts: schedule.maxMonthlyPosts || 30,
      costToday: schedule.costToday || 0,
      postsThisMonth: schedule.postsThisMonth || 0,
      lastRun: schedule.lastRun || null,
      isActive: schedule.isActive !== false,
      createdAt: new Date(),
      updatedAt: new Date()
    };

    const [newSchedule] = await db
      .insert(autoSchedules)
      .values(scheduleData)
      .returning();
    
    console.log('Auto-schedule created successfully:', newSchedule.id);
    return newSchedule;
  } catch (error) {
    console.error('Error creating auto-schedule:', error);
    throw error;
  }
}
  async getAutoSchedule(scheduleId: string): Promise<AutoSchedule | undefined> {
    try {
      const [schedule] = await db
        .select()
        .from(autoSchedules)
        .where(eq(autoSchedules.id, scheduleId));
      
      return schedule;
    } catch (error) {
      console.error('Error fetching auto-schedule:', error);
      return undefined;
    }
  }

  async deleteAutoSchedule(scheduleId: string): Promise<boolean> {
    try {
      // Soft delete
      await db
        .update(autoSchedules)
        .set({ 
          deletedAt: new Date(),
          isActive: false,
          updatedAt: new Date()
        })
        .where(eq(autoSchedules.id, scheduleId));
      
      return true;
    } catch (error) {
      console.error('Error deleting auto-schedule:', error);
      return false;
    }
  }

  async getUserAutoSchedules(userId: string): Promise<AutoSchedule[]> {
    try {
      const schedules = await db
        .select()
        .from(autoSchedules)
        .where(
          and(
            eq(autoSchedules.userId, userId),
            isNull(autoSchedules.deletedAt)
          )
        )
        .orderBy(desc(autoSchedules.createdAt));
      
      return schedules;
    } catch (error) {
      console.error('Error fetching user auto-schedules:', error);
      return [];
    }
  }

  // ===============================
  // SEO ISSUE TRACKING METHODS
  // ===============================

  private generateIssueHash(issueType: string, websiteId: string, elementPath?: string): string {
    const hashInput = `${issueType}-${websiteId}-${elementPath || 'global'}`;
    return createHash('sha256').update(hashInput).digest('hex').substring(0, 16);
  }

  /**
   * Create or update a tracked SEO issue
   */
 async createOrUpdateSeoIssue(issue: {
  userId: string;
  websiteId: string;
  issueType: string;
  issueTitle: string;
  issueDescription?: string;
  severity: 'critical' | 'warning' | 'info';
  autoFixAvailable: boolean;
  elementPath?: string;
  currentValue?: string;
  recommendedValue?: string;
  seoReportId?: string;
}): Promise<SeoIssueTracking> {
  const issueHash = this.generateIssueHash(issue.issueType, issue.websiteId, issue.elementPath);
  
  try {
    const [existingIssue] = await db
      .select()
      .from(seoIssueTracking)
      .where(
        and(
          eq(seoIssueTracking.websiteId, issue.websiteId),
          eq(seoIssueTracking.userId, issue.userId),
          eq(seoIssueTracking.issueType, issue.issueType),
          eq(seoIssueTracking.issueTitle, issue.issueTitle)
        )
      )
      .limit(1);

    const now = new Date();
    
    if (existingIssue) {
      let newStatus = existingIssue.status;
      
      // CRITICAL: Handle status transitions properly
      if (existingIssue.status === 'fixing') {
        // If it's stuck in fixing, reset to detected
        newStatus = 'detected' as const;
        console.log(`Reset stuck fixing status for: ${issue.issueTitle}`);
      } else if (['fixed', 'resolved'].includes(existingIssue.status)) {
        newStatus = 'reappeared' as const;
      }
      // If already 'detected' or 'reappeared', keep the status
      
      const [updatedIssue] = await db
        .update(seoIssueTracking)
        .set({
          lastSeenAt: now,
          status: newStatus,
          issueDescription: issue.issueDescription,
          severity: issue.severity,
          autoFixAvailable: issue.autoFixAvailable,
          currentValue: issue.currentValue,
          recommendedValue: issue.recommendedValue,
          metadata: {
            ...existingIssue.metadata,
            lastDetectedInReport: issue.seoReportId,
            detectionCount: (existingIssue.metadata?.detectionCount || 0) + 1,
            reappearedAt: newStatus === 'reappeared' ? now.toISOString() : existingIssue.metadata?.reappearedAt,
            wasStuckInFixing: existingIssue.status === 'fixing' ? true : existingIssue.metadata?.wasStuckInFixing
          },
          updatedAt: now
        })
        .where(eq(seoIssueTracking.id, existingIssue.id))
        .returning();
      
      console.log(`Updated existing SEO issue: ${issue.issueTitle} (${existingIssue.status} → ${newStatus})`);
      return updatedIssue;
    } else {
      // Create new issue
      const [newIssue] = await db
        .insert(seoIssueTracking)
        .values({
          websiteId: issue.websiteId,
          userId: issue.userId,
          issueType: issue.issueType,
          issueTitle: issue.issueTitle,
          issueDescription: issue.issueDescription,
          severity: issue.severity,
          status: 'detected',
          autoFixAvailable: issue.autoFixAvailable,
          detectedAt: now,
          lastSeenAt: now,
          elementPath: issue.elementPath,
          currentValue: issue.currentValue,
          recommendedValue: issue.recommendedValue,
          metadata: {
            issueHash,
            firstDetectedInReport: issue.seoReportId,
            detectionCount: 1
          },
          createdAt: now,
          updatedAt: now
        })
        .returning();
      
      console.log(`Created new SEO issue: ${issue.issueTitle}`);
      return newIssue;
    }
  } catch (error) {
    console.error('Error creating/updating SEO issue:', error);
    throw error;
  }
}
  /**
   * Get tracked SEO issues for a website
   */
  async getTrackedSeoIssues(
    websiteId: string, 
    userId: string,
    options: {
      status?: string[];
      autoFixableOnly?: boolean;
      limit?: number;
    } = {}
  ): Promise<SeoIssueTracking[]> {
    try {
      let query = db
        .select()
        .from(seoIssueTracking)
        .where(
          and(
            eq(seoIssueTracking.websiteId, websiteId),
            eq(seoIssueTracking.userId, userId)
          )
        );

      if (options.status && options.status.length > 0) {
        query = query.where(
          and(
            eq(seoIssueTracking.websiteId, websiteId),
            eq(seoIssueTracking.userId, userId),
            inArray(seoIssueTracking.status, options.status)
          )
        );
      }

      if (options.autoFixableOnly) {
        query = query.where(
          and(
            eq(seoIssueTracking.websiteId, websiteId),
            eq(seoIssueTracking.userId, userId),
            eq(seoIssueTracking.autoFixAvailable, true)
          )
        );
      }

      query = query.orderBy(
        desc(seoIssueTracking.lastSeenAt)
      );

      if (options.limit) {
        query = query.limit(options.limit);
      }

      const issues = await query;
      
      console.log(`Retrieved ${issues.length} tracked SEO issues for website ${websiteId}`);
      return issues;
    } catch (error) {
      console.error('Error getting tracked SEO issues:', error);
      throw error;
    }
  }

  /**
   * Update issue status (used during AI fixing)
   */
  async updateSeoIssueStatus(
    issueId: string,
    status: 'detected' | 'fixing' | 'fixed' | 'resolved' | 'reappeared',
    updates: {
      fixMethod?: 'ai_automatic' | 'manual';
      fixSessionId?: string;
      fixBefore?: string;
      fixAfter?: string;
      aiModel?: string;
      tokensUsed?: number;
      fixError?: string;
      resolutionNotes?: string;
    } = {}
  ): Promise<SeoIssueTracking | null> {
    try {
      const now = new Date();
      const updateData: any = {
        status,
        updatedAt: now
      };

      // Set appropriate timestamps based on status
      if (status === 'fixed' || status === 'resolved') {
        updateData.fixedAt = now;
        if (status === 'resolved') {
          updateData.resolvedAt = now;
        }
      }

      // Add fix details if provided
      Object.entries(updates).forEach(([key, value]) => {
        if (value !== undefined) {
          updateData[key] = value;
        }
      });

      // Update metadata with fix information
      const [existingIssue] = await db
        .select()
        .from(seoIssueTracking)
        .where(eq(seoIssueTracking.id, issueId))
        .limit(1);

      if (existingIssue) {
        updateData.metadata = {
          ...existingIssue.metadata,
          statusHistory: [
            ...(existingIssue.metadata?.statusHistory || []),
            {
              previousStatus: existingIssue.status,
              newStatus: status,
              timestamp: now.toISOString(),
              fixMethod: updates.fixMethod,
              fixSessionId: updates.fixSessionId
            }
          ],
          fixAttempts: status === 'fixing' 
            ? (existingIssue.metadata?.fixAttempts || 0) + 1
            : existingIssue.metadata?.fixAttempts,
          lastFixError: updates.fixError || existingIssue.metadata?.lastFixError
        };
      }

      const [updatedIssue] = await db
        .update(seoIssueTracking)
        .set(updateData)
        .where(eq(seoIssueTracking.id, issueId))
        .returning();

      console.log(`Updated SEO issue ${issueId} status to: ${status}`);
      return updatedIssue;
    } catch (error) {
      console.error('Error updating SEO issue status:', error);
      throw error;
    }
  }

  /**
   * Bulk update issue statuses (useful for batch fixes)
   */
  async bulkUpdateSeoIssueStatuses(
    issueIds: string[],
    status: 'detected' | 'fixing' | 'fixed' | 'resolved' | 'reappeared',
    fixSessionId?: string
  ): Promise<number> {
    try {
      const now = new Date();
      const updateData: any = {
        status,
        updatedAt: now
      };

      if (status === 'fixing' && fixSessionId) {
        updateData.fixSessionId = fixSessionId;
      }

      if (status === 'fixed' || status === 'resolved') {
        updateData.fixedAt = now;
        if (status === 'resolved') {
          updateData.resolvedAt = now;
        }
      }

      const result = await db
        .update(seoIssueTracking)
        .set(updateData)
        .where(inArray(seoIssueTracking.id, issueIds));

      console.log(`Bulk updated ${result.rowCount || 0} SEO issues to status: ${status}`);
      return result.rowCount || 0;
    } catch (error) {
      console.error('Error bulk updating SEO issue statuses:', error);
      throw error;
    }
  }

  /**
   * Get issue tracking summary for a website
   */
  async getSeoIssueTrackingSummary(websiteId: string, userId: string): Promise<{
    totalIssues: number;
    detected: number;
    fixing: number;
    fixed: number;
    resolved: number;
    reappeared: number;
    autoFixable: number;
    completionPercentage: number;
    lastActivity: Date | null;
  }> {
    try {
      const [summary] = await db
        .select({
          totalIssues: count(),
          detected: count(sql`CASE WHEN status = 'detected' THEN 1 END`),
          fixing: count(sql`CASE WHEN status = 'fixing' THEN 1 END`),
          fixed: count(sql`CASE WHEN status = 'fixed' THEN 1 END`),
          resolved: count(sql`CASE WHEN status = 'resolved' THEN 1 END`),
          reappeared: count(sql`CASE WHEN status = 'reappeared' THEN 1 END`),
          autoFixable: count(sql`CASE WHEN auto_fix_available = true THEN 1 END`),
          lastActivity: sql<Date>`MAX(last_seen_at)`
        })
        .from(seoIssueTracking)
        .where(
          and(
            eq(seoIssueTracking.websiteId, websiteId),
            eq(seoIssueTracking.userId, userId)
          )
        );

      const completionPercentage = summary.totalIssues > 0 
        ? Math.round(((summary.fixed + summary.resolved) / summary.totalIssues) * 100)
        : 0;

      return {
        ...summary,
        completionPercentage
      };
    } catch (error) {
      console.error('Error getting SEO issue tracking summary:', error);
      throw error;
    }
  }

  /**
   * Mark issues as no longer detected (cleanup after analysis)
   */
  async markIssuesAsResolved(
    websiteId: string,
    userId: string,
    currentIssueTypes: string[]
  ): Promise<number> {
    try {
      const now = new Date();
      
      // Find issues that were previously detected but are no longer in current analysis
      let query = db
        .update(seoIssueTracking)
        .set({
          status: 'resolved',
          resolvedAt: now,
          resolvedBy: 'auto_resolved',
          resolutionNotes: 'Issue no longer detected in latest analysis',
          updatedAt: now
        })
        .where(
          and(
            eq(seoIssueTracking.websiteId, websiteId),
            eq(seoIssueTracking.userId, userId),
            eq(seoIssueTracking.status, 'detected')
          )
        );

      // Fix: Properly handle the NOT IN clause using notInArray
      if (currentIssueTypes.length > 0) {
        query = query.where(
          and(
            eq(seoIssueTracking.websiteId, websiteId),
            eq(seoIssueTracking.userId, userId),
            eq(seoIssueTracking.status, 'detected'),
            not(inArray(seoIssueTracking.issueType, currentIssueTypes))
          )
        );
      }

      const result = await query;

      console.log(`Auto-resolved ${result.rowCount || 0} issues no longer detected`);
      return result.rowCount || 0;
    } catch (error) {
      console.error('Error marking issues as resolved:', error);
      throw error;
    }
  }


  async updateTrackedSeoIssue(
  issueId: string,
  updates: {
    issueDescription?: string;
    severity?: 'critical' | 'warning' | 'info';
    currentValue?: string;
    lastDetected?: Date;
  }
): Promise<void> {
  try {
    await this.db
      .update(seoIssueTracking)
      .set({
        issueDescription: updates.issueDescription,
        severity: updates.severity,
        currentValue: updates.currentValue,
        lastDetected: updates.lastDetected || new Date(),
        updatedAt: new Date(),
      })
      .where(eq(seoIssueTracking.id, issueId));
  } catch (error) {
    console.error('Error updating tracked SEO issue:', error);
    throw error;
  }
}

<<<<<<< HEAD
=======
async deleteSeoReportsByWebsite(websiteId: string, userId: string): Promise<void> {
  try {
    // Delete all SEO reports for the website using Drizzle
    await db
      .delete(seoReports)
      .where(
        and(
          eq(seoReports.websiteId, websiteId),
          eq(seoReports.userId, userId)
        )
      );
    
    console.log(`Deleted SEO reports for website: ${websiteId}`);
  } catch (error) {
    console.error('Error deleting SEO reports:', error);
    throw error;
  }
}

async deleteTrackedSeoIssuesByWebsite(websiteId: string, userId: string): Promise<void> {
  try {
    // Delete all tracked SEO issues for the website using Drizzle
    await db
      .delete(seoIssueTracking)
      .where(
        and(
          eq(seoIssueTracking.websiteId, websiteId),
          eq(seoIssueTracking.userId, userId)
        )
      );
    
    console.log(`Deleted tracked SEO issues for website: ${websiteId}`);
  } catch (error) {
    console.error('Error deleting tracked SEO issues:', error);
    throw error;
  }
}

async clearAllSeoData(websiteId: string, userId: string): Promise<{
  deletedReports: number;
  deletedIssues: number;
  keptLatestReport: boolean;
  preservedIssues: number;
}> {
  console.log(`Clearing SEO data for website ${websiteId}, user ${userId}`);
  
  try {
    // Get all reports
    const allReports = await this.getSeoReportsByWebsite(websiteId);
    
    if (allReports.length === 0) {
      return {
        deletedReports: 0,
        deletedIssues: 0,
        keptLatestReport: false,
        preservedIssues: 0
      };
    }
    
    // Sort to ensure we have the latest first
    allReports.sort((a, b) => 
      new Date(b.createdAt).getTime() - new Date(a.createdAt).getTime()
    );
    
    const latestReport = allReports[0];
    const reportsToDelete = allReports.slice(1); // All except the latest
    
    // Get all tracked issues
    const allTrackedIssues = await this.getTrackedSeoIssues(websiteId, userId, {
      limit: 1000
    });
    
    // Separate issues: those linked to latest report vs others
    const latestReportIssues = allTrackedIssues.filter(
      issue => issue.id === latestReport.id
    );
    const issuesToDelete = allTrackedIssues.filter(
      issue => issue.id !== latestReport.id
    );
    
    // Delete old reports
    let deletedReports = 0;
    for (const report of reportsToDelete) {
      await db.delete(seoReports).where(eq(seoReports.id, report.id));
      deletedReports++;
    }
    
    // Delete old tracked issues (not linked to latest report)
    let deletedIssues = 0;
    for (const issue of issuesToDelete) {
      await db.delete(seoIssueStatuses).where(eq(seoIssueStatuses.id, issue.id));
      deletedIssues++;
    }
    
    // Update the status of issues linked to the latest report
    // Reset "fixing" status to "detected" to avoid stuck states
    let preservedIssues = 0;
    for (const issue of latestReportIssues) {
      if (issue.status === 'fixing') {
        await db.update(seoIssueStatuses)
          .set({
            status: 'detected',
            updatedAt: new Date(),
            metadata: {
              ...issue.metadata,
              resetFromFixing: true,
              resetAt: new Date().toISOString()
            }
          })
          .where(eq(seoIssueStatuses.id, issue.id));
      }
      preservedIssues++;
    }
    
    console.log(`Deleted ${deletedReports} old SEO reports, kept latest report ${latestReport.id}`);
    console.log(`Deleted ${deletedIssues} old tracked issues, preserved ${preservedIssues} issues for latest report`);
    
    return {
      deletedReports,
      deletedIssues,
      keptLatestReport: true,
      preservedIssues
    };
    
  } catch (error) {
    console.error('Error clearing SEO data:', error);
    throw error;
  }
}

 
>>>>>>> bc52a883
  //================Google Search Console===================


  async saveGscConfiguration(userId: string, config: InsertGscConfiguration): Promise<GscConfiguration> {
    const [saved] = await db
      .insert(gscConfigurations)
      .values({
        ...config,
        userId,
        isConfigured: true
      })
      .onConflictDoUpdate({
        target: gscConfigurations.userId,
        set: {
          ...config,
          updatedAt: new Date()
        }
      })
      .returning();
    
    return saved;
  }

  async getGscConfiguration(userId: string): Promise<GscConfiguration | undefined> {
    const [config] = await db
      .select()
      .from(gscConfigurations)
      .where(eq(gscConfigurations.userId, userId));
    
    return config;
  }

  async updateGscConfiguration(userId: string, updates: Partial<InsertGscConfiguration>): Promise<GscConfiguration | undefined> {
    const [updated] = await db
      .update(gscConfigurations)
      .set({ ...updates, updatedAt: new Date() })
      .where(eq(gscConfigurations.userId, userId))
      .returning();
    
    return updated;
  }

  async deleteGscConfiguration(userId: string): Promise<boolean> {
    const result = await db
      .delete(gscConfigurations)
      .where(eq(gscConfigurations.userId, userId));
    
    return (result.rowCount ?? 0) > 0;
  }

  // GSC Account Methods
  async saveGscAccount(userId: string, account: InsertGscAccount): Promise<GscAccount> {
    const [saved] = await db
      .insert(gscAccounts)
      .values({
        ...account,
        userId
      })
      .onConflictDoUpdate({
        target: gscAccounts.id,
        set: {
          ...account,
          updatedAt: new Date()
        }
      })
      .returning();
    
    return saved;
  }

  async getGscAccounts(userId: string): Promise<GscAccount[]> {
    return await db
      .select()
      .from(gscAccounts)
      .where(eq(gscAccounts.userId, userId))
      .orderBy(desc(gscAccounts.createdAt));
  }

  async getGscAccount(userId: string, accountId: string): Promise<GscAccount | undefined> {
    const [account] = await db
      .select()
      .from(gscAccounts)
      .where(
        and(
          eq(gscAccounts.userId, userId),
          eq(gscAccounts.id, accountId)
        )
      );
    
    return account;
  }

  async updateGscAccount(userId: string, accountId: string, updates: Partial<GscAccount>): Promise<GscAccount | undefined> {
    const [updated] = await db
      .update(gscAccounts)
      .set({ ...updates, updatedAt: new Date() })
      .where(
        and(
          eq(gscAccounts.userId, userId),
          eq(gscAccounts.id, accountId)
        )
      )
      .returning();
    
    return updated;
  }

  async removeGscAccount(userId: string, accountId: string): Promise<boolean> {
    const result = await db
      .delete(gscAccounts)
      .where(
        and(
          eq(gscAccounts.userId, userId),
          eq(gscAccounts.id, accountId)
        )
      );
    
    return (result.rowCount ?? 0) > 0;
  }

  // GSC Quota Methods
  async getGscQuotaUsage(accountId: string, date?: Date): Promise<{ used: number; limit: number }> {
    const targetDate = date || new Date();
    targetDate.setHours(0, 0, 0, 0);
    
    const [quota] = await db
      .select()
      .from(gscQuotaUsage)
      .where(
        and(
          eq(gscQuotaUsage.accountId, accountId),
          eq(gscQuotaUsage.date, targetDate)
        )
      );
    
    return {
      used: quota?.count || 0,
      limit: quota?.limit || 200
    };
  }

  async incrementGscQuotaUsage(accountId: string): Promise<void> {
    const today = new Date();
    today.setHours(0, 0, 0, 0);
    
    await db
      .insert(gscQuotaUsage)
      .values({
        accountId,
        date: today,
        count: 1,
        limit: 200
      })
      .onConflictDoUpdate({
        target: [gscQuotaUsage.accountId, gscQuotaUsage.date],
        set: {
          count: sql`${gscQuotaUsage.count} + 1`,
          updatedAt: new Date()
        }
      });
  }

}

export const storage = new DatabaseStorage();<|MERGE_RESOLUTION|>--- conflicted
+++ resolved
@@ -2519,8 +2519,7 @@
   }
 }
 
-<<<<<<< HEAD
-=======
+
 async deleteSeoReportsByWebsite(websiteId: string, userId: string): Promise<void> {
   try {
     // Delete all SEO reports for the website using Drizzle
@@ -2652,7 +2651,6 @@
 }
 
  
->>>>>>> bc52a883
   //================Google Search Console===================
 
 
