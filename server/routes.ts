--- conflicted
+++ resolved
@@ -13,21 +13,15 @@
 import { apiValidationService } from "./services/api-validation";
 import { imageProcessor } from './services/image-processor';
 import { batchProcessMetadata, getImageStatus } from './api/images/batch-process';
+import { imageService } from "./services/image-service";
 import sharp from 'sharp';
 import FormData from 'form-data';
 import { google } from 'googleapis';
 import { OAuth2Client } from 'google-auth-library';
 import { JSDOM } from 'jsdom';
 import crypto from 'crypto';
-<<<<<<< HEAD
-import piexif from 'piexifjs';
 import { ExifHandler, processImageWithSharpEnhanced } from './utils/exif-handler';
 import { gscStorage } from "./services/gsc-storage";
-
-
-=======
-import { imageService } from "./services/image-service";
->>>>>>> 0fbfaf43
 
 const authService = new AuthService();
 
@@ -82,31 +76,31 @@
   }
 };
 
-// =============================================================================
-// GOOGLE SEARCH CONSOLE CONFIGURATION
-// =============================================================================
-
-const gscOAuth2Client = new google.auth.OAuth2(
-  process.env.GOOGLE_CLIENT_ID,
-  process.env.GOOGLE_CLIENT_SECRET,
-  process.env.GOOGLE_REDIRECT_URI || 'http://localhost:5000/api/gsc/oauth-callback'
-);
-
-console.log('OAuth2 Client Configuration:', {
-  clientId: process.env.GOOGLE_CLIENT_ID ? 'Set' : 'MISSING',
-  clientSecret: process.env.GOOGLE_CLIENT_SECRET ? 'Set' : 'MISSING',
-  redirectUri: process.env.GOOGLE_REDIRECT_URI || 'http://localhost:5000/api/gsc/oauth-callback'
-});
-
-const GSC_SCOPES = [
-  'https://www.googleapis.com/auth/webmasters',
-  'https://www.googleapis.com/auth/indexing',
-  'https://www.googleapis.com/auth/siteverification',
-  'https://www.googleapis.com/auth/userinfo.email',
-  'https://www.googleapis.com/auth/userinfo.profile'
-];
-
-const gscUserTokens = new Map<string, any>();
+// // =============================================================================
+// // GOOGLE SEARCH CONSOLE CONFIGURATION
+// // =============================================================================
+
+// const gscOAuth2Client = new google.auth.OAuth2(
+//   process.env.GOOGLE_CLIENT_ID,
+//   process.env.GOOGLE_CLIENT_SECRET,
+//   process.env.GOOGLE_REDIRECT_URI || 'http://localhost:5000/api/gsc/oauth-callback'
+// );
+
+// console.log('OAuth2 Client Configuration:', {
+//   clientId: process.env.GOOGLE_CLIENT_ID ? 'Set' : 'MISSING',
+//   clientSecret: process.env.GOOGLE_CLIENT_SECRET ? 'Set' : 'MISSING',
+//   redirectUri: process.env.GOOGLE_REDIRECT_URI || 'http://localhost:5000/api/gsc/oauth-callback'
+// });
+
+// const GSC_SCOPES = [
+//   'https://www.googleapis.com/auth/webmasters',
+//   'https://www.googleapis.com/auth/indexing',
+//   'https://www.googleapis.com/auth/siteverification',
+//   'https://www.googleapis.com/auth/userinfo.email',
+//   'https://www.googleapis.com/auth/userinfo.profile'
+// ];
+
+// const gscUserTokens = new Map<string, any>();
 
 // =============================================================================
 // HELPER FUNCTIONS
@@ -615,47 +609,6 @@
     }
   });
 
-<<<<<<< HEAD
-
-
-  app.get("/api/user/dashboard/performance", requireAuth, async (req, res): Promise<void> => {
-  try {
-    const userId = req.user!.id;
-    const websites = await storage.getUserWebsites(userId);
-
-    // date -> Map<websiteId, latestScoreForThatDate>
-    const daySiteScore = new Map<string, Map<string, number>>();
-
-    for (const website of websites) {
-      const reports = await storage.getSeoReportsByWebsite(website.id);
-
-      // Sort newest first so the first hit per (date, site) is the latest
-      const sorted = [...reports].sort(
-        (a, b) => new Date(b.createdAt).getTime() - new Date(a.createdAt).getTime()
-      );
-
-      for (const r of sorted) {
-        // ✅ Use UTC to match front-end (see step 3)
-        const date = new Date(r.createdAt).toISOString().slice(0, 10);
-        if (!daySiteScore.has(date)) daySiteScore.set(date, new Map());
-        const siteMap = daySiteScore.get(date)!;
-
-        // Only set once per site per date (newest wins)
-        if (!siteMap.has(website.id)) siteMap.set(website.id, r.score);
-      }
-    }
-
-    // Build last 7 days array, averaging across websites for each day
-    const sortedDates = Array.from(daySiteScore.keys()).sort();
-    const performanceData = [];
-    for (const date of sortedDates.slice(-7)) {
-      const siteMap = daySiteScore.get(date)!;
-      const scores = Array.from(siteMap.values());
-      if (scores.length) {
-        const avg = Math.round(scores.reduce((s, n) => s + n, 0) / scores.length);
-        performanceData.push({ date, score: avg, websiteCount: scores.length });
-      }
-=======
   app.post("/api/auth/login", async (req: Request, res: Response): Promise<void> => {
     try {
       console.log('🔐 Login request received:', {
@@ -711,42 +664,8 @@
       }
       
       res.status(500).json({ message: "Login failed" });
->>>>>>> 0fbfaf43
-    }
-
-    res.json(performanceData);
-  } catch (error) {
-    console.error("Failed to fetch performance data:", error);
-    res.status(500).json({ message: "Failed to fetch performance data" });
-  }
-});
-
-  //wag alisin
-  // app.get("/api/user/dashboard/performance", requireAuth, async (req: Request, res: Response): Promise<void> => {
-  //   try {
-  //     // Generate mock performance data for the last 7 days
-  //     const days = 7;
-  //     const data = [];
-  //     const baseScore = 75;
-      
-  //     for (let i = days - 1; i >= 0; i--) {
-  //       const date = new Date();
-  //       date.setDate(date.getDate() - i);
-  //       const variation = Math.random() * 10 - 5; // +/- 5 points
-  //       const score = Math.max(70, Math.min(100, baseScore + variation + (i * 2))); // Slight upward trend
-        
-  //       data.push({
-  //         date: date.toISOString().split('T')[0],
-  //         score: Math.round(score)
-  //       });
-  //     }
-
-  //     res.json(data);
-  //   } catch (error) {
-  //     console.error("Failed to fetch performance data:", error);
-  //     res.status(500).json({ message: "Failed to fetch performance data" });
-  //   }
-  // });
+    }
+  });
 
   app.post("/api/auth/logout", async (req: Request, res: Response): Promise<void> => {
     try {
@@ -2020,33 +1939,6 @@
             imageStyle: finalImageStyle
           });
 
-<<<<<<< HEAD
-//=====================METADATA==================================//
-app.get("/api/images/content-images", requireAuth, async (req: Request, res: Response): Promise<void> => {
-  try {
-    const userId = req.user!.id;
-    const { websiteId } = req.query;
-    
-    console.log('🖼️ Fetching images for user:', userId);
-    console.log('Website ID:', websiteId || 'all');
-    
-    const images: any[] = [];
-    
-    // Get websites using your existing storage method
-    const websites = await storage.getUserWebsites(userId);
-    
-    // Filter by websiteId if provided
-    const websitesToProcess = websiteId && websiteId !== 'undefined' 
-      ? websites.filter(w => w.id === websiteId)
-      : websites;
-    
-    console.log(`Processing ${websitesToProcess.length} websites`);
-    
-    // Process each website to get images from WordPress
-    for (const website of websitesToProcess) {
-      console.log(`\n📌 Processing: ${website.name}`);
-      console.log(`URL: ${website.url}`);
-=======
           if (regenerationResult) {
             console.log('Regeneration completed:', {
               contentAI: aiProvider,
@@ -2355,130 +2247,17 @@
     try {
       const userId = req.user!.id;
       const contentId = req.params.id;
->>>>>>> 0fbfaf43
       
       const content = await storage.getContent(contentId);
       if (!content || content.userId !== userId) {
         res.status(404).json({ message: "Content not found or access denied" });
         return;
       }
-<<<<<<< HEAD
-      
-      const baseUrl = website.url.replace(/\/$/, '');
-      
-      // Decrypt the application password if you have encryption
-      let decryptedPassword = website.wpApplicationPassword;
-      // Fetch WordPress Posts
-      try {
-        const postsUrl = `${baseUrl}/wp-json/wp/v2/posts?_embed&per_page=100`;
-        console.log(`Fetching posts from: ${postsUrl}`);
-        
-        const headers: any = { 
-          'Content-Type': 'application/json',
-          'User-Agent': 'WordPress-Image-Manager/1.0'
-        };
-        
-        // Add authentication if available
-        if (decryptedPassword) {
-          const username = website.wpUsername || website.wpApplicationName || 'admin';
-          const authString = `${username}:${decryptedPassword}`;
-          headers['Authorization'] = `Basic ${Buffer.from(authString).toString('base64')}`;
-          console.log(`Using auth for: ${username}`);
-        }
-        
-        const postsResponse = await fetch(postsUrl, { headers });
-        console.log(`Response status: ${postsResponse.status}`);
-        
-        if (postsResponse.ok) {
-          const posts = await postsResponse.json();
-          console.log(`✅ Found ${posts.length} posts`);
-          
-          for (const post of posts) {
-            const postTitle = post.title?.rendered?.replace(/<[^>]*>/g, '').trim() || 'Untitled';
-            
-            // Featured image
-            if (post._embedded?.['wp:featuredmedia']?.[0]) {
-              const media = post._embedded['wp:featuredmedia'][0];
-              if (media.media_type === 'image' && media.source_url) {
-                images.push({
-                  id: `wp_${website.id}_${post.id}_featured`,
-                  url: media.source_url,
-                  contentId: `post_${post.id}`,
-                  contentTitle: postTitle,
-                  websiteId: website.id,
-                  websiteName: website.name,
-                  hasMetadata: !!(media.alt_text || media.caption?.rendered),
-                  metadataDetails: {
-                    altText: media.alt_text || '',
-                    caption: media.caption?.rendered?.replace(/<[^>]*>/g, '') || '',
-                    isFeatured: true
-                  },
-                  size: media.media_details?.filesize || 0,
-                  createdAt: post.date,
-                  isAIGenerated: false,
-                  processedAt: post.modified,
-                  costCents: 0
-                });
-              }
-            }
-            
-            // Content images
-            if (post.content?.rendered) {
-              const imgRegex = /<img[^>]+src=["']([^"']+)["'][^>]*>/gi;
-              let match;
-              
-              while ((match = imgRegex.exec(post.content.rendered)) !== null) {
-                const url = match[1];
-                
-                // Skip data URLs and emojis
-                if (url.startsWith('data:') || 
-                    url.includes('emoji') || 
-                    images.some(img => img.url === url)) {
-                  continue;
-                }
-                
-                const altMatch = match[0].match(/alt=["']([^"']*?)["']/i);
-                
-                images.push({
-                  id: `wp_${website.id}_${post.id}_${images.length}`,
-                  url: url,
-                  contentId: `post_${post.id}`,
-                  contentTitle: postTitle,
-                  websiteId: website.id,
-                  websiteName: website.name,
-                  hasMetadata: !!altMatch,
-                  metadataDetails: {
-                    altText: altMatch ? altMatch[1] : ''
-                  },
-                  size: 0,
-                  createdAt: post.date,
-                  isAIGenerated: false,
-                  processedAt: post.modified,
-                  costCents: 0
-                });
-              }
-            }
-          }
-        } else if (postsResponse.status === 401) {
-          console.log('⚠️ Auth failed, trying public access...');
-          
-          // Try without auth
-          const publicResponse = await fetch(postsUrl);
-          if (publicResponse.ok) {
-            const posts = await publicResponse.json();
-            console.log(`✅ Found ${posts.length} public posts`);
-            // Process posts (same as above)
-          }
-        }
-      } catch (error: any) {
-        console.error('❌ Error fetching posts:', error.message);
-=======
 
       const website = await storage.getUserWebsite(content.websiteId, userId);
       if (!website) {
         res.status(404).json({ message: "Website not found" });
         return;
->>>>>>> 0fbfaf43
       }
 
       const images = await storage.getContentImages(contentId);
@@ -2503,106 +2282,6 @@
           continue;
         }
 
-<<<<<<< HEAD
-// Process image with Sharp
-//BAGO
-async function processImageWithSharp(
-  imageBuffer: Buffer,
-  options: any
-): Promise<Buffer> {
-  let pipeline = sharp(imageBuffer);
-  
-  // Get current metadata
-  const metadata = await pipeline.metadata();
-  
-  // Handle scrambling action
-  if (options.action === 'scramble') {
-    console.log(`  Applying scramble: ${options.scrambleType} at ${options.scrambleIntensity}% intensity`);
-    
-    switch (options.scrambleType) {
-      case 'pixel-shift':
-        pipeline = await applyPixelShift(pipeline, metadata, options.scrambleIntensity || 50);
-        break;
-        
-      case 'watermark':
-        pipeline = await applyWatermark(pipeline, metadata, options);
-        break;
-        
-      case 'blur-regions':
-        pipeline = await applyBlurRegions(pipeline, metadata, options);
-        break;
-        
-      case 'color-shift':
-        pipeline = await applyColorShift(pipeline, metadata, options.scrambleIntensity || 50);
-        break;
-        
-      case 'noise':
-        pipeline = await applyNoise(pipeline, metadata, options.scrambleIntensity || 50);
-        break;
-    }
-    
-    // Remove metadata after scrambling for privacy
-    pipeline = pipeline.withMetadata({
-      orientation: metadata.orientation
-    });
-    
-  } else if (options.action === 'strip') {
-    // Remove all metadata except orientation
-    console.log('  Stripping metadata');
-    pipeline = pipeline.withMetadata({
-      orientation: metadata.orientation
-    });
-    
-  } else if (options.action === 'add' || options.action === 'update') {
-    // Add or update metadata
-    console.log('  Adding/updating metadata');
-    
-    const metadataOptions: any = {
-      orientation: metadata.orientation
-    };
-    
-    // Sharp's EXIF writing capabilities - all values must be strings
-    if (options.copyright || options.author) {
-      try {
-        const now = new Date();
-        const dateStr = now.toISOString().split('T')[0].replace(/-/g, ':') + ' ' + 
-                       now.toISOString().split('T')[1].split('.')[0];
-        
-        metadataOptions.exif = {
-          IFD0: {
-            ImageDescription: `Property of ${options.author || 'Murray Group'}. ${options.copyright || ''}`,
-            Make: 'AI Content Manager',
-            Model: 'Image Processor v1.0',
-            Software: 'AI Content Manager - Murray Group',
-            DateTime: dateStr,
-            Artist: options.author || '',
-            Copyright: options.copyright || '',
-            HostComputer: 'Murray Group Real Estate System'
-          }
-        };
-        
-        // Try to preserve existing EXIF
-        if (metadata.exif) {
-          try {
-            const existingExif = await sharp(metadata.exif).metadata();
-            metadataOptions.exif = {
-              ...existingExif,
-              IFD0: {
-                ...existingExif,
-                ...metadataOptions.exif.IFD0
-              }
-            };
-          } catch (e) {
-            console.log('  Could not preserve existing EXIF');
-          }
-        }
-        
-        console.log(`  Added Copyright: ${options.copyright}`);
-        console.log(`  Added Artist: ${options.author}`);
-        
-      } catch (e) {
-        console.log('  Warning: Could not add full metadata:', e);
-=======
         try {
           const uploadResult = await imageService.uploadImageToWordPress(
             image.originalUrl,
@@ -2639,7 +2318,6 @@
             error: uploadError.message
           });
         }
->>>>>>> 0fbfaf43
       }
 
       res.json({
@@ -2663,41 +2341,6 @@
   // CONTENT SCHEDULING ROUTES
   // ===========================================================================
   
-<<<<<<< HEAD
-  // Apply optimizations
-  if (options.optimize) {
-    console.log('  Optimizing image');
-    
-    if (options.maxWidth && metadata.width && metadata.width > options.maxWidth) {
-      console.log(`  Resizing from ${metadata.width}px to ${options.maxWidth}px`);
-      pipeline = pipeline.resize(options.maxWidth, null, {
-        withoutEnlargement: true,
-        fit: 'inside'
-      });
-    }
-    
-    const quality = options.quality || 85;
-    
-    if (metadata.format === 'png') {
-      const stats = await sharp(imageBuffer).stats();
-      const channels = stats.channels.length;
-      const hasTransparency = channels === 4;
-      
-      if (!hasTransparency && metadata.density && metadata.density > 72) {
-        console.log('  Converting PNG photo to JPEG');
-        pipeline = pipeline.jpeg({
-          quality,
-          progressive: true,
-          mozjpeg: true
-        });
-      } else {
-        console.log('  Optimizing PNG');
-        pipeline = pipeline.png({
-          quality,
-          compressionLevel: 9,
-          palette: true
-        });
-=======
   app.get("/api/user/websites/:id/content-schedule", requireAuth, async (req: Request, res: Response): Promise<void> => {
     try {
       const userId = req.user!.id;
@@ -2729,7 +2372,6 @@
       if (!website) {
         res.status(404).json({ message: "Website not found or access denied" });
         return;
->>>>>>> 0fbfaf43
       }
       
       const content = await storage.getContent(contentId);
@@ -2769,449 +2411,6 @@
         contentId,
         status: "scheduled"
       });
-<<<<<<< HEAD
-    } else {
-      console.log('  Optimizing JPEG');
-      pipeline = pipeline.jpeg({
-        quality,
-        progressive: true,
-        mozjpeg: true
-      });
-    }
-  }
-  
-  // Remove GPS data if requested
-  if (options.removeGPS && options.action !== 'strip') {
-    console.log('  Removing GPS data');
-    const currentMeta = await pipeline.metadata();
-    pipeline = pipeline.withMetadata({
-      orientation: currentMeta.orientation
-    });
-  }
-  
-  // Handle color profile
-  if (!options.keepColorProfile) {
-    console.log('  Converting to sRGB');
-    pipeline = pipeline.toColorspace('srgb');
-  }
-  
-  const processedBuffer = await pipeline.toBuffer();
-  console.log(`  Processed size: ${(processedBuffer.length / 1024).toFixed(1)}KB`);
-  
-  return processedBuffer;
-}
-
-
-
-// NEW: Scrambling helper functions
-async function applyPixelShift(
-  pipeline: sharp.Sharp, 
-  metadata: sharp.Metadata, 
-  intensity: number
-): Promise<sharp.Sharp> {
-  const { width = 100, height = 100 } = metadata;
-  
-  const shiftAmount = Math.floor((intensity / 100) * Math.min(width, height) * 0.1);
-  
-  const { data, info } = await pipeline
-    .raw()
-    .toBuffer({ resolveWithObject: true });
-  
-  const blockSize = Math.max(4, Math.floor(Math.min(width, height) / 20));
-  const scrambledData = Buffer.from(data);
-  
-  for (let y = 0; y < height - blockSize; y += blockSize) {
-    for (let x = 0; x < width - blockSize; x += blockSize) {
-      if (Math.random() < intensity / 100) {
-        const targetX = Math.floor(Math.random() * (width - blockSize));
-        const targetY = Math.floor(Math.random() * (height - blockSize));
-        
-        for (let by = 0; by < blockSize; by++) {
-          for (let bx = 0; bx < blockSize; bx++) {
-            const sourceIdx = ((y + by) * width + (x + bx)) * info.channels;
-            const targetIdx = ((targetY + by) * width + (targetX + bx)) * info.channels;
-            
-            if (sourceIdx < scrambledData.length && targetIdx < scrambledData.length) {
-              for (let c = 0; c < info.channels; c++) {
-                const temp = scrambledData[sourceIdx + c];
-                scrambledData[sourceIdx + c] = scrambledData[targetIdx + c];
-                scrambledData[targetIdx + c] = temp;
-              }
-            }
-          }
-        }
-      }
-    }
-  }
-  
-  return sharp(scrambledData, {
-    raw: {
-      width,
-      height,
-      channels: info.channels
-    }
-  });
-}
-
-async function applyWatermark(
-  pipeline: sharp.Sharp, 
-  metadata: sharp.Metadata, 
-  options: any
-): Promise<sharp.Sharp> {
-  const { width = 800, height = 600 } = metadata;
-  const text = options.watermarkText || 'CONFIDENTIAL';
-  const fontSize = Math.floor(Math.min(width, height) / 10);
-  
-  const watermarkSvg = `
-    <svg width="${width}" height="${height}">
-      <style>
-        .watermark { 
-          fill: rgba(255, 0, 0, 0.4); 
-          font-size: ${fontSize}px; 
-          font-family: Arial, sans-serif; 
-          font-weight: bold;
-        }
-      </style>
-      <text x="50%" y="50%" 
-        text-anchor="middle" 
-        dominant-baseline="middle" 
-        transform="rotate(-45, ${width/2}, ${height/2})"
-        class="watermark">
-        ${text}
-      </text>
-    </svg>
-  `;
-  
-  return pipeline.composite([{
-    input: Buffer.from(watermarkSvg),
-    gravity: options.watermarkPosition === 'top-left' ? 'northwest' :
-             options.watermarkPosition === 'top-right' ? 'northeast' :
-             options.watermarkPosition === 'bottom-left' ? 'southwest' :
-             options.watermarkPosition === 'bottom-right' ? 'southeast' : 'center',
-    blend: 'over'
-  }]);
-}
-
-async function applyBlurRegions(
-  pipeline: sharp.Sharp, 
-  metadata: sharp.Metadata, 
-  options: any
-): Promise<sharp.Sharp> {
-  const { width = 800, height = 600 } = metadata;
-  const numRegions = Math.floor((options.scrambleIntensity || 50) / 10);
-  
-  const baseBuffer = await pipeline.toBuffer();
-  let compositePipeline = sharp(baseBuffer);
-  
-  const overlays: sharp.OverlayOptions[] = [];
-  
-  for (let i = 0; i < numRegions; i++) {
-    const regionWidth = Math.floor(width * (0.1 + Math.random() * 0.2));
-    const regionHeight = Math.floor(height * (0.1 + Math.random() * 0.2));
-    const x = Math.floor(Math.random() * (width - regionWidth));
-    const y = Math.floor(Math.random() * (height - regionHeight));
-    
-    const blurredRegion = await sharp(baseBuffer)
-      .extract({ left: x, top: y, width: regionWidth, height: regionHeight })
-      .blur(20)
-      .toBuffer();
-    
-    overlays.push({
-      input: blurredRegion,
-      left: x,
-      top: y
-    });
-  }
-  
-  if (overlays.length > 0) {
-    compositePipeline = compositePipeline.composite(overlays);
-  }
-  
-  return compositePipeline;
-}
-
-async function applyColorShift(
-  pipeline: sharp.Sharp, 
-  metadata: sharp.Metadata, 
-  intensity: number
-): Promise<sharp.Sharp> {
-  const shift = (intensity / 100) * 180;
-  
-  return pipeline
-    .modulate({
-      hue: shift,
-      saturation: 1 + (Math.random() - 0.5) * (intensity / 100),
-      brightness: 1 + (Math.random() - 0.5) * (intensity / 200)
-    })
-    .tint({
-      r: Math.floor(Math.random() * intensity),
-      g: Math.floor(Math.random() * intensity),
-      b: Math.floor(Math.random() * intensity)
-    });
-}
-
-async function applyNoise(
-  pipeline: sharp.Sharp, 
-  metadata: sharp.Metadata, 
-  intensity: number
-): Promise<sharp.Sharp> {
-  const { width = 800, height = 600 } = metadata;
-  
-  const noiseIntensity = Math.floor((intensity / 100) * 50);
-  const noiseBuffer = Buffer.alloc(width * height * 4);
-  
-  for (let i = 0; i < noiseBuffer.length; i += 4) {
-    const noise = Math.floor(Math.random() * noiseIntensity);
-    noiseBuffer[i] = noise;
-    noiseBuffer[i + 1] = noise;
-    noiseBuffer[i + 2] = noise;
-    noiseBuffer[i + 3] = 128;
-  }
-  
-  const noiseImage = await sharp(noiseBuffer, {
-    raw: {
-      width,
-      height,
-      channels: 4
-    }
-  }).png().toBuffer();
-  
-  return pipeline.composite([{
-    input: noiseImage,
-    blend: 'overlay'
-  }]);
-}
-
-// NEW: Web Crawler endpoint
-app.post("/api/images/crawl", requireAuth, async (req: Request, res: Response): Promise<void> => {
-  try {
-    const { url, options } = req.body;
-    
-    console.log(`🕷️ Starting web crawl for: ${url}`);
-    
-    // Validate URL
-    let validUrl: URL;
-    try {
-      validUrl = new URL(url);
-      if (!['http:', 'https:'].includes(validUrl.protocol)) {
-        throw new Error('Invalid protocol');
-      }
-    } catch {
-      res.status(400).json({
-        error: 'Invalid URL',
-        message: 'Please provide a valid HTTP(S) URL',
-      });
-      return;
-    }
-    
-    // Crawl options
-    const maxDepth = options?.maxDepth || 2;
-    const maxImages = options?.maxImages || 50;
-    const minWidth = options?.minWidth || 200;
-    const minHeight = options?.minHeight || 200;
-    
-    const visitedUrls = new Set<string>();
-    const crawledImages: any[] = [];
-    
-    async function crawlPage(pageUrl: string, depth: number): Promise<void> {
-      if (depth > maxDepth) return;
-      if (crawledImages.length >= maxImages) return;
-      if (visitedUrls.has(pageUrl)) return;
-      
-      visitedUrls.add(pageUrl);
-      
-      try {
-        console.log(`  Crawling: ${pageUrl} (depth: ${depth})`);
-        
-        const response = await fetch(pageUrl, {
-          headers: {
-            'User-Agent': 'Mozilla/5.0 (compatible; ImageCrawler/1.0)',
-          },
-          signal: AbortSignal.timeout(10000),
-        });
-        
-        if (!response.ok) return;
-        
-        const contentType = response.headers.get('content-type') || '';
-        if (!contentType.includes('text/html')) return;
-        
-        const html = await response.text();
-        const dom = new JSDOM(html, { url: pageUrl });
-        const document = dom.window.document;
-        
-        // Get page title
-        const pageTitle = document.querySelector('title')?.textContent || '';
-        
-        // Extract images
-        const images = document.querySelectorAll('img');
-        for (const img of images) {
-          if (crawledImages.length >= maxImages) break;
-          
-          const imgSrc = img.src;
-          if (!imgSrc || imgSrc.startsWith('data:')) continue;
-          
-          // Resolve relative URLs
-          let imgUrl: string;
-          try {
-            imgUrl = new URL(imgSrc, pageUrl).href;
-          } catch {
-            continue;
-          }
-          
-          // Skip if already crawled
-          if (crawledImages.some(ci => ci.url === imgUrl)) continue;
-          
-          // Check dimensions if specified in HTML
-          const width = parseInt(img.getAttribute('width') || '0');
-          const height = parseInt(img.getAttribute('height') || '0');
-          
-          // Only skip if both minWidth and minHeight are set AND image doesn't meet them
-          if (minWidth > 0 && width > 0 && width < minWidth) continue;
-          if (minHeight > 0 && height > 0 && height < minHeight) continue;
-          
-          // Skip data URLs if they're too small (but still allow them)
-          if (imgSrc.startsWith('data:') && imgSrc.length < 100) continue;
-          
-          crawledImages.push({
-            url: imgUrl,
-            alt: img.alt || undefined,
-            title: img.title || undefined,
-            width: width || undefined,
-            height: height || undefined,
-            pageUrl,
-            pageTitle,
-            depth,
-          });
-          
-          console.log(`    Found image: ${imgUrl}`);
-        }
-        
-        // Extract links for further crawling
-        if (depth < maxDepth) {
-          const links = document.querySelectorAll('a[href]');
-          const uniqueLinks = new Set<string>();
-          
-          for (const link of links) {
-            const href = link.getAttribute('href');
-            if (!href) continue;
-            
-            try {
-              const linkUrl = new URL(href, pageUrl);
-              
-              // Only follow same-origin links by default
-              if (linkUrl.origin !== validUrl.origin && !options?.followExternal) continue;
-              
-              // Skip non-HTTP(S) protocols
-              if (!['http:', 'https:'].includes(linkUrl.protocol)) continue;
-              
-              // Skip common non-content URLs but KEEP WordPress post/page URLs
-              const skipPatterns = [
-                '/wp-admin', '/wp-login', '/feed/', '.pdf', '.zip', '.doc',
-                'mailto:', 'javascript:', '/wp-json/', '#respond', '#comments'
-              ];
-              
-              let shouldSkip = false;
-              for (const pattern of skipPatterns) {
-                if (linkUrl.href.includes(pattern)) {
-                  shouldSkip = true;
-                  break;
-                }
-              }
-              
-              if (!shouldSkip) {
-                // Clean up URL (remove fragments)
-                linkUrl.hash = '';
-                uniqueLinks.add(linkUrl.href);
-              }
-            } catch {
-              continue;
-            }
-          }
-          
-          // Prioritize post/page URLs
-          const sortedLinks = Array.from(uniqueLinks).sort((a, b) => {
-            // Prioritize individual posts/pages
-            const aIsPost = a.match(/\/([\w-]+)\/?$/);
-            const bIsPost = b.match(/\/([\w-]+)\/?$/);
-            if (aIsPost && !bIsPost) return -1;
-            if (!aIsPost && bIsPost) return 1;
-            return 0;
-          });
-          
-          // Crawl discovered links
-          for (const linkUrl of sortedLinks) {
-            if (crawledImages.length >= maxImages) break;
-            await crawlPage(linkUrl, depth + 1);
-          }
-        }
-        
-      } catch (error: any) {
-        console.error(`  Error crawling ${pageUrl}:`, error.message);
-      }
-    }
-    
-    // Start crawling
-    await crawlPage(validUrl.href, 0);
-    
-    console.log(`✅ Crawl complete: Found ${crawledImages.length} images`);
-    
-    // Transform to match frontend format
-    const transformedImages = crawledImages.map((img, index) => ({
-      id: `crawled_${Date.now()}_${index}`,
-      url: img.url,
-      contentId: `crawl_${index}`,
-      contentTitle: img.pageTitle || `Page: ${new URL(img.pageUrl).pathname}`,
-      websiteId: 'crawled',
-      websiteName: validUrl.hostname,
-      hasMetadata: false,
-      metadataDetails: {
-        alt: img.alt,
-        title: img.title,
-        width: img.width,
-        height: img.height,
-      },
-      size: 0,
-      createdAt: new Date().toISOString(),
-      isAIGenerated: false,
-      isCrawled: true,
-      source: img.pageUrl,
-    }));
-    
-    res.json({
-      success: true,
-      images: transformedImages,
-      stats: {
-        totalImages: crawledImages.length,
-        pagesVisited: visitedUrls.size,
-        maxDepthReached: Math.max(...crawledImages.map(i => i.depth), 0),
-      },
-    });
-    
-  } catch (error: any) {
-    console.error('Crawl error:', error);
-    res.status(500).json({
-      error: 'Crawl failed',
-      message: error.message,
-    });
-  }
-});
-
-
-// Complete batch processing route with WordPress upload and metadata update
-app.post("/api/images/batch-process", requireAuth, async (req: Request, res: Response): Promise<void> => {
-  try {
-    const userId = req.user!.id;
-    const { imageIds, options, imageUrls } = req.body; // ADD imageUrls from frontend
-    
-    console.log(`🔄 Batch processing ${imageIds.length} images for user ${userId}`);
-    console.log('Processing options:', options);
-    
-    // Validate input
-    if (!imageIds || !Array.isArray(imageIds) || imageIds.length === 0) {
-      res.status(400).json({ 
-        error: 'Invalid request',
-        message: 'No images selected' 
-=======
       
       await storage.createActivityLog({
         userId,
@@ -3292,7 +2491,6 @@
       res.status(500).json({ 
         message: "Failed to update scheduled content",
         error: error instanceof Error ? error.message : 'Unknown error'
->>>>>>> 0fbfaf43
       });
     }
   });
@@ -3350,80 +2548,6 @@
     try {
       const userId = req.user!.id;
       
-<<<<<<< HEAD
-      try {
-        console.log(`Processing image: ${imageId}`);
-        
-        // Parse the image ID to understand its source
-        const parts = imageId.split('_');
-        
-        // ADD HANDLING FOR CRAWLED IMAGES
-        if (parts[0] === 'crawled' || parts[0] === 'direct' || parts[0] === 'crawled-bg') {
-          console.log(`  Processing crawled/external image: ${imageId}`);
-          
-          // Get the URL from the imageUrls map passed from frontend
-          const imageUrl = imageUrls && imageUrls[imageId];
-          
-          if (!imageUrl) {
-            throw new Error(`No URL provided for crawled image ${imageId}`);
-          }
-          
-          console.log(`  Downloading crawled image from: ${imageUrl}`);
-          
-          try {
-            // Download the image
-            const imageResponse = await fetch(imageUrl, {
-              headers: {
-                'User-Agent': 'Mozilla/5.0 (compatible; ImageProcessor/1.0)',
-                'Accept': 'image/*'
-              },
-              timeout: 30000 // 30 second timeout
-            });
-            
-            if (!imageResponse.ok) {
-              throw new Error(`Failed to download image: ${imageResponse.status} ${imageResponse.statusText}`);
-            }
-            
-            const contentType = imageResponse.headers.get('content-type');
-            if (!contentType || !contentType.startsWith('image/')) {
-              throw new Error(`Invalid content type: ${contentType}`);
-            }
-            
-            const arrayBuffer = await imageResponse.arrayBuffer();
-            const imageBuffer = Buffer.from(arrayBuffer);
-            
-            console.log(`  Downloaded ${imageBuffer.length} bytes`);
-            
-            // Process with Sharp
-            const processedBuffer = await processImageWithSharp(imageBuffer, options);
-            
-            // For crawled images, we can't upload back to WordPress
-            // But we can return the processed data for download or further use
-            results.success.push({
-              imageId,
-              processingTime: `${Date.now() - startTime}ms`,
-              message: 'Crawled image processed successfully',
-              size: processedBuffer.length,
-              originalSize: imageBuffer.length,
-              originalUrl: imageUrl,
-              processed: true,
-              type: 'crawled',
-              // Optionally include base64 for frontend download
-              // data: `data:image/jpeg;base64,${processedBuffer.toString('base64')}`
-            });
-            
-            console.log(`  ✅ Crawled image processed successfully`);
-            
-          } catch (downloadError: any) {
-            console.error(`  ❌ Failed to process crawled image: ${downloadError.message}`);
-            throw new Error(`Failed to process crawled image: ${downloadError.message}`);
-          }
-          
-        } else if (parts[0] === 'wp' || parts[0] === 'media') {
-          // EXISTING WORDPRESS IMAGE HANDLING
-          const websiteId = parts[1];
-          const website = websiteMap.get(websiteId);
-=======
       const websites = await storage.getUserWebsites(userId);
       const allScheduledContent = [];
       
@@ -3459,7 +2583,6 @@
       for (const schedule of overdueContent) {
         try {
           console.log(`📤 Publishing scheduled content: ${schedule.contentId}`);
->>>>>>> 0fbfaf43
           
           const content = await storage.getContent(schedule.contentId);
           if (!content) {
@@ -3531,161 +2654,6 @@
             
             await storage.updateContentSchedule(schedule.id, { status: 'failed' });
             
-<<<<<<< HEAD
-            if (mediaId && website.wpApplicationPassword && website.wpUsername) {
-              console.log(`  Uploading processed image back to WordPress (Media ID: ${mediaId})`);
-              
-              try {
-                // Prepare authentication
-                const username = website.wpUsername || website.wpApplicationName || 'admin';
-                const authString = `${username}:${website.wpApplicationPassword}`;
-                const authHeader = `Basic ${Buffer.from(authString).toString('base64')}`;
-                
-                // STEP 1: Upload the processed image file
-                const form = new FormData();
-                form.append('file', processedBuffer, {
-                  filename: imageName,
-                  contentType: 'image/jpeg'
-                });
-                
-                const uploadUrl = `${baseUrl}/wp-json/wp/v2/media/${mediaId}`;
-                console.log(`  Step 1: Uploading file to: ${uploadUrl}`);
-                
-                const uploadResponse = await fetch(uploadUrl, {
-                  method: 'POST',
-                  headers: {
-                    'Authorization': authHeader,
-                    ...form.getHeaders()
-                  },
-                  body: form as any
-                });
-                
-                if (uploadResponse.ok) {
-                  const updatedMedia = await uploadResponse.json();
-                  newImageUrl = updatedMedia.source_url || updatedMedia.guid?.rendered || imageUrl;
-                  
-                  console.log(`  ✅ File uploaded successfully`);
-                  
-                  // STEP 2: Update metadata fields with a separate JSON request
-                  if (options.action !== 'strip') {
-                    console.log(`  Step 2: Updating metadata fields...`);
-                    
-                    // Wait a moment for WordPress to process the file
-                    await new Promise(resolve => setTimeout(resolve, 500));
-                    
-                    const metadataPayload = {
-                      alt_text: options.author ? `Image by ${options.author}` : '',
-                      caption: options.copyright ? `<p>${options.copyright}</p>` : '',
-                      description: `<p>Processed by AI Content Manager on ${new Date().toLocaleDateString()}.<br>Copyright: ${options.copyright || 'N/A'}<br>Author: ${options.author || 'N/A'}</p>`,
-                      title: imageName.replace(/-processed\.jpg$/, '').replace(/-/g, ' ')
-                    };
-                    
-                    console.log(`  Sending metadata:`, {
-                      alt_text: metadataPayload.alt_text,
-                      caption: options.copyright
-                    });
-                    
-                    const metadataResponse = await fetch(uploadUrl, {
-                      method: 'POST',
-                      headers: {
-                        'Authorization': authHeader,
-                        'Content-Type': 'application/json'
-                      },
-                      body: JSON.stringify(metadataPayload)
-                    });
-                    
-                    if (metadataResponse.ok) {
-                      const metadataResult = await metadataResponse.json();
-                      console.log(`  ✅ Metadata fields updated!`);
-                      
-                      // Log what was actually saved
-                      if (metadataResult.alt_text) {
-                        console.log(`  ✅ Alt text saved: "${metadataResult.alt_text}"`);
-                      }
-                      if (metadataResult.caption?.rendered) {
-                        console.log(`  ✅ Caption saved: "${metadataResult.caption.rendered}"`);
-                      }
-                    } else {
-                      const errorText = await metadataResponse.text();
-                      console.error(`  ⚠️ Metadata update failed: ${metadataResponse.status}`);
-                      console.error(`  Error details: ${errorText}`);
-                      
-                      // Try alternative field names (WordPress can be inconsistent)
-                      console.log(`  Trying alternative field format...`);
-                      
-                      const altPayload = {
-                        meta: {
-                          alt_text: options.author ? `Image by ${options.author}` : ''
-                        },
-                        caption: {
-                          raw: options.copyright || '',
-                          rendered: options.copyright ? `<p>${options.copyright}</p>` : ''
-                        },
-                        description: {
-                          raw: `Processed on ${new Date().toLocaleDateString()}`,
-                          rendered: `<p>Processed on ${new Date().toLocaleDateString()}</p>`
-                        }
-                      };
-                      
-                      const altResponse = await fetch(uploadUrl, {
-                        method: 'PATCH', // Try PATCH instead of POST
-                        headers: {
-                          'Authorization': authHeader,
-                          'Content-Type': 'application/json'
-                        },
-                        body: JSON.stringify(altPayload)
-                      });
-                      
-                      if (altResponse.ok) {
-                        console.log(`  ✅ Metadata updated with alternative format`);
-                      } else {
-                        console.log(`  ⚠️ Alternative format also failed`);
-                      }
-                    }
-                  }
-                  
-                  uploadSuccess = true;
-                  console.log(`  ✅ WordPress update complete!`);
-                  console.log(`  New URL: ${newImageUrl}`);
-                  
-                } else {
-                  const errorText = await uploadResponse.text();
-                  console.error(`  ⚠️ WordPress upload failed: ${uploadResponse.status} - ${errorText}`);
-                }
-              } catch (uploadError: any) {
-                console.error(`  ⚠️ Upload error: ${uploadError.message}`);
-              }
-            } else if (!mediaId) {
-              console.log(`  ℹ️ No media ID - cannot update WordPress (content images need manual update)`);
-            } else if (!website.wpApplicationPassword || !website.wpUsername) {
-              console.log(`  ⚠️ WordPress credentials not configured - cannot upload`);
-            }
-            
-            results.success.push({
-              imageId,
-              processingTime: `${Date.now() - startTime}ms`,
-              message: uploadSuccess 
-                ? 'Image processed and uploaded to WordPress' 
-                : 'Image processed successfully (WordPress update requires manual upload)',
-              size: processedBuffer.length,
-              uploaded: uploadSuccess,
-              wordpressUrl: newImageUrl
-            });
-          } else {
-            throw new Error('Could not determine image URL');
-          }
-        } else {
-          throw new Error(`Unknown image type: ${parts[0]}`);
-        }
-        
-      } catch (error: any) {
-        console.error(`Failed to process ${imageId}:`, error.message);
-        results.failed.push(imageId);
-        results.errors.push({
-          imageId,
-          message: error.message || 'Unknown error'
-        });
-=======
             await storage.updateContent(content.id, {
               status: "publish_failed",
               publishError: publishError instanceof Error ? publishError.message : 'Unknown error'
@@ -3751,7 +2719,6 @@
       if (!website) {
         res.status(404).json({ message: "Website not found or access denied" });
         return;
->>>>>>> 0fbfaf43
       }
       
       const reports = await storage.getSeoReportsByWebsite(req.params.id);
@@ -3831,11 +2798,6 @@
         return;
       }
 
-<<<<<<< HEAD
-// =============================================================================
-// PASSWORD CHANGE ROUTE
-// =============================================================================
-=======
       console.log(`Getting detailed SEO data for website ${websiteId}`);
 
       const detailedData = await seoService.getDetailedSeoData(websiteId, userId);
@@ -4093,7 +3055,6 @@
       );
 
       console.log(`✅ Iterative AI fix completed. Final score: ${result.finalScore}, Iterations: ${result.iterationsCompleted}`);
->>>>>>> 0fbfaf43
 
       res.json({
         success: result.success,
@@ -4189,9 +3150,6 @@
 
       const availableFixes = await aiFixService.getAvailableFixTypes(websiteId, userId);
 
-<<<<<<< HEAD
-///=======================GOOGLE SEARCH CONSOLE==========================//
-=======
       res.json({
         websiteId,
         websiteName: website.name,
@@ -4206,7 +3164,6 @@
           'image_optimization': 'Optimize images for SEO'
         }
       });
->>>>>>> 0fbfaf43
 
     } catch (error) {
       console.error("Get available fixes error:", error);
@@ -4217,45 +3174,6 @@
     }
   });
 
-<<<<<<< HEAD
-console.log('OAuth2 Client Configuration:', {
-  clientId: process.env.GOOGLE_CLIENT_ID ? 'Set' : 'MISSING',
-  clientSecret: process.env.GOOGLE_CLIENT_SECRET ? 'Set' : 'MISSING',
-  redirectUri: process.env.GOOGLE_REDIRECT_URI || 'http://localhost:5000/api/gsc/oauth-callback'
-});
-
-// GSC Scopes
-const GSC_SCOPES = [
-  'https://www.googleapis.com/auth/webmasters',
-  'https://www.googleapis.com/auth/indexing',
-  'https://www.googleapis.com/auth/siteverification',
-  'https://www.googleapis.com/auth/userinfo.email',
-  'https://www.googleapis.com/auth/userinfo.profile'
-];
-
-// Store user GSC tokens (temporary in-memory cache)
-const gscUserTokens = new Map<string, any>();
-
-// Get OAuth URL for GSC
-app.get("/api/gsc/auth-url", requireAuth, async (req: Request, res: Response): Promise<void> => {
-  try {
-    const userId = req.user!.id;
-    console.log(`🔐 Generating GSC OAuth URL for user: ${userId}`);
-    
-    const authUrl = gscOAuth2Client.generateAuthUrl({
-      access_type: 'offline',
-      scope: GSC_SCOPES,
-      prompt: 'consent',
-      state: userId
-    });
-    
-    res.json({ authUrl });
-  } catch (error) {
-    console.error('GSC auth URL error:', error);
-    res.status(500).json({ error: 'Failed to generate auth URL' });
-  }
-});
-=======
   app.get("/api/user/websites/:id/ai-fix-history", requireAuth, async (req: Request, res: Response): Promise<void> => {
     try {
       const userId = req.user!.id;
@@ -4326,7 +3244,6 @@
       res.status(500).json({ message: "Failed to fetch reports" });
     }
   });
->>>>>>> 0fbfaf43
 
   app.get("/api/user/websites/:id/reports", requireAuth, async (req: Request, res: Response): Promise<void> => {
     try {
@@ -4456,20 +3373,9 @@
         error: error instanceof Error ? error.message : 'Unknown error'
       });
     }
-<<<<<<< HEAD
-    
-    // Create a new OAuth2 client instance for this request
-    const authClient = new google.auth.OAuth2(
-      process.env.GOOGLE_CLIENT_ID,
-      process.env.GOOGLE_CLIENT_SECRET,
-      process.env.GOOGLE_REDIRECT_URI || 'http://localhost:5000/api/gsc/oauth-callback'
-    );
-    
-=======
   });
 
   app.post('/api/user/reports', requireAuth, async (req: Request, res: Response): Promise<void> => {
->>>>>>> 0fbfaf43
     try {
       const { websiteId, reportType, reportId } = req.body;
       const userId = req.user!.id;
@@ -4491,40 +3397,6 @@
         return;
       }
       
-<<<<<<< HEAD
-      // Store tokens
-      const gscAccount = {
-        id: userInfo.id!,
-        email: userInfo.email!,
-        name: userInfo.name || userInfo.email!,
-        picture: userInfo.picture,
-        accessToken: tokens.access_token!,
-        refreshToken: tokens.refresh_token || '',
-        tokenExpiry: tokens.expiry_date || Date.now() + 3600000,
-        isActive: true
-      };
-      
-      // Store in memory cache
-      gscUserTokens.set(`${userId}_${userInfo.id}`, tokens);
-      
-      // Save to database
-      try {
-        await gscStorage.saveGscAccount(userId, gscAccount);
-      } catch (storageError) {
-        console.error('Storage error (non-fatal):', storageError);
-      }
-      
-      // Log activity
-      try {
-        if (storage && storage.createActivityLog) {
-          await storage.createActivityLog({
-            userId,
-            type: "gsc_account_connected",
-            description: `Connected Google Search Console account: ${userInfo.email}`,
-            metadata: { 
-              gscAccountId: userInfo.id,
-              email: userInfo.email
-=======
       const period = generatePeriodString(reportType);
       const reportData = {
         data: {
@@ -4755,7 +3627,6 @@
                   });
                 }
               }
->>>>>>> 0fbfaf43
             }
           } else if (postsResponse.status === 401) {
             console.log('⚠️ Auth failed, trying public access...');
@@ -4830,13 +3701,7 @@
       console.log(`🔄 Batch processing ${imageIds.length} images for user ${userId}`);
       console.log('Processing options:', options);
       
-<<<<<<< HEAD
-    } catch (tokenError: any) {
-      if (tokenError.message?.includes('invalid_grant')) {
-        console.error('Invalid grant - code may have been used or expired');
-=======
       if (!imageIds || !Array.isArray(imageIds) || imageIds.length === 0) {
->>>>>>> 0fbfaf43
         res.status(400).json({ 
           error: 'Invalid request',
           message: 'No images selected' 
@@ -4852,116 +3717,6 @@
         return;
       }
       
-<<<<<<< HEAD
-      throw tokenError;
-    }
-    
-  } catch (error: any) {
-    console.error('GSC auth error:', error);
-    const errorMessage = error.message || 'Authentication failed';
-    const statusCode = error.response?.status || 500;
-    
-    res.status(statusCode).json({ 
-      error: 'Authentication failed',
-      details: process.env.NODE_ENV === 'development' ? errorMessage : undefined
-    });
-  }
-});
-
-// Get user's GSC properties
-app.get("/api/gsc/properties", requireAuth, async (req: Request, res: Response): Promise<void> => {
-  try {
-    const userId = req.user!.id;
-    const { accountId } = req.query;
-    
-    console.log(`🌐 Fetching GSC properties for user: ${userId}, account: ${accountId}`);
-    
-    if (!accountId) {
-      res.status(400).json({ error: 'Account ID required' });
-      return;
-    }
-    
-    // Get tokens from memory or database
-    let tokens = gscUserTokens.get(`${userId}_${accountId}`);
-    if (!tokens) {
-      const savedAccount = await gscStorage.getGscAccount(userId, accountId as string);
-      if (!savedAccount) {
-        res.status(401).json({ error: 'Not authenticated' });
-        return;
-      }
-      
-      tokens = {
-        access_token: savedAccount.accessToken,
-        refresh_token: savedAccount.refreshToken,
-        expiry_date: savedAccount.tokenExpiry
-      };
-      
-      // Cache in memory
-      gscUserTokens.set(`${userId}_${accountId}`, tokens);
-    }
-    
-    // Set credentials
-    gscOAuth2Client.setCredentials(tokens);
-    
-    // Get properties from Search Console
-    const searchconsole = google.searchconsole({ version: 'v1', auth: gscOAuth2Client });
-    const { data } = await searchconsole.sites.list();
-    
-    // Transform properties
-    const properties = (data.siteEntry || []).map(site => ({
-      siteUrl: site.siteUrl!,
-      permissionLevel: site.permissionLevel!,
-      siteType: site.siteUrl?.startsWith('sc-domain:') ? 'DOMAIN' : 'SITE',
-      verified: true,
-      accountId: accountId as string
-    }));
-    
-    console.log(`✅ Found ${properties.length} GSC properties`);
-    res.json(properties);
-    
-  } catch (error) {
-    console.error('Error fetching GSC properties:', error);
-    res.status(500).json({ error: 'Failed to fetch properties' });
-  }
-});
-
-// Submit URL for indexing
-app.post("/api/gsc/index", requireAuth, async (req: Request, res: Response): Promise<void> => {
-  try {
-    const userId = req.user!.id;
-    const { accountId, url, type = 'URL_UPDATED' } = req.body;
-    
-    console.log(`📤 Submitting URL for indexing: ${url} (${type})`);
-    
-    if (!accountId || !url) {
-      res.status(400).json({ error: 'Account ID and URL required' });
-      return;
-    }
-    
-    // Get tokens from memory or database
-    let tokens = gscUserTokens.get(`${userId}_${accountId}`);
-    if (!tokens) {
-      const savedAccount = await gscStorage.getGscAccount(userId, accountId);
-      if (!savedAccount) {
-        res.status(401).json({ error: 'Not authenticated' });
-        return;
-      }
-      
-      tokens = {
-        access_token: savedAccount.accessToken,
-        refresh_token: savedAccount.refreshToken,
-        expiry_date: savedAccount.tokenExpiry
-      };
-      
-      gscUserTokens.set(`${userId}_${accountId}`, tokens);
-    }
-    
-    gscOAuth2Client.setCredentials(tokens);
-    
-    // Use Indexing API
-    const indexing = google.indexing({ version: 'v3', auth: gscOAuth2Client });
-    
-=======
       const results = {
         success: [] as any[],
         failed: [] as string[],
@@ -5254,7 +4009,6 @@
   });
 
   app.get("/api/images/batch-process", requireAuth, async (req: Request, res: Response): Promise<void> => {
->>>>>>> 0fbfaf43
     try {
       const { contentId } = req.query;
       
@@ -5280,37 +4034,305 @@
     }
   });
 
-  // ===========================================================================
-  // GOOGLE SEARCH CONSOLE (GSC) ROUTES
-  // ===========================================================================
-  
-  app.get("/api/gsc/auth-url", requireAuth, async (req: Request, res: Response): Promise<void> => {
+  ///=======================GOOGLE SEARCH CONSOLE==========================//
+
+// Initialize OAuth2 client for GSC
+const gscOAuth2Client = new google.auth.OAuth2(
+  process.env.GOOGLE_CLIENT_ID,
+  process.env.GOOGLE_CLIENT_SECRET,
+  process.env.GOOGLE_REDIRECT_URI || 'http://localhost:5000/api/gsc/oauth-callback'
+);
+
+console.log('OAuth2 Client Configuration:', {
+  clientId: process.env.GOOGLE_CLIENT_ID ? 'Set' : 'MISSING',
+  clientSecret: process.env.GOOGLE_CLIENT_SECRET ? 'Set' : 'MISSING',
+  redirectUri: process.env.GOOGLE_REDIRECT_URI || 'http://localhost:5000/api/gsc/oauth-callback'
+});
+
+// GSC Scopes
+const GSC_SCOPES = [
+  'https://www.googleapis.com/auth/webmasters',
+  'https://www.googleapis.com/auth/indexing',
+  'https://www.googleapis.com/auth/siteverification',
+  'https://www.googleapis.com/auth/userinfo.email',
+  'https://www.googleapis.com/auth/userinfo.profile'
+];
+
+// Store user GSC tokens (temporary in-memory cache)
+const gscUserTokens = new Map<string, any>();
+
+// Get OAuth URL for GSC
+app.get("/api/gsc/auth-url", requireAuth, async (req: Request, res: Response): Promise<void> => {
+  try {
+    const userId = req.user!.id;
+    console.log(🔐 Generating GSC OAuth URL for user: ${userId});
+    
+    const authUrl = gscOAuth2Client.generateAuthUrl({
+      access_type: 'offline',
+      scope: GSC_SCOPES,
+      prompt: 'consent',
+      state: userId
+    });
+    
+    res.json({ authUrl });
+  } catch (error) {
+    console.error('GSC auth URL error:', error);
+    res.status(500).json({ error: 'Failed to generate auth URL' });
+  }
+});
+
+// Exchange code for tokens
+app.post("/api/gsc/auth", requireAuth, async (req: Request, res: Response): Promise<void> => {
+  try {
+    const userId = req.user!.id;
+    const { code } = req.body;
+    
+    console.log(🔐 Exchanging GSC auth code for user: ${userId});
+    
+    if (!code) {
+      res.status(400).json({ error: 'Authorization code required' });
+      return;
+    }
+    
+    // Create a new OAuth2 client instance for this request
+    const authClient = new google.auth.OAuth2(
+      process.env.GOOGLE_CLIENT_ID,
+      process.env.GOOGLE_CLIENT_SECRET,
+      process.env.GOOGLE_REDIRECT_URI || 'http://localhost:5000/api/gsc/oauth-callback'
+    );
+    
     try {
-      const authUrl = gscOAuth2Client.generateAuthUrl({
-        access_type: 'offline',
-        scope: GSC_SCOPES,
-        prompt: 'consent',
-        state: req.user!.id
-      });
-      
-      const url = new URL(authUrl);
-      console.log('Redirect URI being sent to Google:', url.searchParams.get('redirect_uri'));
-      
-      res.json({ authUrl });
-    } catch (error) {
-      console.error('GSC auth URL error:', error);
-      res.status(500).json({ error: 'Failed to generate auth URL' });
-    }
-  });
-
-<<<<<<< HEAD
+      // Exchange code for tokens
+      const { tokens } = await authClient.getToken(code);
+      
+      if (!tokens.access_token) {
+        console.error('No access token received');
+        res.status(400).json({ error: 'Failed to obtain access token' });
+        return;
+      }
+      
+      // Set credentials for this client instance
+      authClient.setCredentials(tokens);
+      
+      // Get user info
+      const oauth2 = google.oauth2({ version: 'v2', auth: authClient });
+      const { data: userInfo } = await oauth2.userinfo.get();
+      
+      // Store tokens
+      const gscAccount = {
+        id: userInfo.id!,
+        email: userInfo.email!,
+        name: userInfo.name || userInfo.email!,
+        picture: userInfo.picture,
+        accessToken: tokens.access_token!,
+        refreshToken: tokens.refresh_token || '',
+        tokenExpiry: tokens.expiry_date || Date.now() + 3600000,
+        isActive: true
+      };
+      
+      // Store in memory cache
+      gscUserTokens.set(${userId}_${userInfo.id}, tokens);
+      
+      // Save to database
+      try {
+        await gscStorage.saveGscAccount(userId, gscAccount);
+      } catch (storageError) {
+        console.error('Storage error (non-fatal):', storageError);
+      }
+      
+      // Log activity
+      try {
+        if (storage && storage.createActivityLog) {
+          await storage.createActivityLog({
+            userId,
+            type: "gsc_account_connected",
+            description: Connected Google Search Console account: ${userInfo.email},
+            metadata: { 
+              gscAccountId: userInfo.id,
+              email: userInfo.email
+            }
+          });
+        }
+      } catch (logError) {
+        console.error('Activity log error (non-fatal):', logError);
+      }
+      
+      console.log(✅ GSC account connected: ${userInfo.email});
+      res.json({ account: gscAccount });
+      
+    } catch (tokenError: any) {
+      if (tokenError.message?.includes('invalid_grant')) {
+        console.error('Invalid grant - code may have been used or expired');
+        res.status(400).json({ 
+          error: 'Authorization code expired or already used. Please try signing in again.' 
+        });
+        return;
+      }
+      
+      if (tokenError.message?.includes('redirect_uri_mismatch')) {
+        console.error('Redirect URI mismatch during token exchange');
+        res.status(400).json({ 
+          error: 'Configuration error. Please contact support.' 
+        });
+        return;
+      }
+      
+      throw tokenError;
+    }
+    
+  } catch (error: any) {
+    console.error('GSC auth error:', error);
+    const errorMessage = error.message || 'Authentication failed';
+    const statusCode = error.response?.status || 500;
+    
+    res.status(statusCode).json({ 
+      error: 'Authentication failed',
+      details: process.env.NODE_ENV === 'development' ? errorMessage : undefined
+    });
+  }
+});
+
+// Get user's GSC properties
+app.get("/api/gsc/properties", requireAuth, async (req: Request, res: Response): Promise<void> => {
+  try {
+    const userId = req.user!.id;
+    const { accountId } = req.query;
+    
+    console.log(🌐 Fetching GSC properties for user: ${userId}, account: ${accountId});
+    
+    if (!accountId) {
+      res.status(400).json({ error: 'Account ID required' });
+      return;
+    }
+    
+    // Get tokens from memory or database
+    let tokens = gscUserTokens.get(${userId}_${accountId});
+    if (!tokens) {
+      const savedAccount = await gscStorage.getGscAccount(userId, accountId as string);
+      if (!savedAccount) {
+        res.status(401).json({ error: 'Not authenticated' });
+        return;
+      }
+      
+      tokens = {
+        access_token: savedAccount.accessToken,
+        refresh_token: savedAccount.refreshToken,
+        expiry_date: savedAccount.tokenExpiry
+      };
+      
+      // Cache in memory
+      gscUserTokens.set(${userId}_${accountId}, tokens);
+    }
+    
+    // Set credentials
+    gscOAuth2Client.setCredentials(tokens);
+    
+    // Get properties from Search Console
+    const searchconsole = google.searchconsole({ version: 'v1', auth: gscOAuth2Client });
+    const { data } = await searchconsole.sites.list();
+    
+    // Transform properties
+    const properties = (data.siteEntry || []).map(site => ({
+      siteUrl: site.siteUrl!,
+      permissionLevel: site.permissionLevel!,
+      siteType: site.siteUrl?.startsWith('sc-domain:') ? 'DOMAIN' : 'SITE',
+      verified: true,
+      accountId: accountId as string
+    }));
+    
+    console.log(✅ Found ${properties.length} GSC properties);
+    res.json(properties);
+    
+  } catch (error) {
+    console.error('Error fetching GSC properties:', error);
+    res.status(500).json({ error: 'Failed to fetch properties' });
+  }
+});
+
+// Submit URL for indexing
+app.post("/api/gsc/index", requireAuth, async (req: Request, res: Response): Promise<void> => {
+  try {
+    const userId = req.user!.id;
+    const { accountId, url, type = 'URL_UPDATED' } = req.body;
+    
+    console.log(📤 Submitting URL for indexing: ${url} (${type}));
+    
+    if (!accountId || !url) {
+      res.status(400).json({ error: 'Account ID and URL required' });
+      return;
+    }
+    
+    // Get tokens from memory or database
+    let tokens = gscUserTokens.get(${userId}_${accountId});
+    if (!tokens) {
+      const savedAccount = await gscStorage.getGscAccount(userId, accountId);
+      if (!savedAccount) {
+        res.status(401).json({ error: 'Not authenticated' });
+        return;
+      }
+      
+      tokens = {
+        access_token: savedAccount.accessToken,
+        refresh_token: savedAccount.refreshToken,
+        expiry_date: savedAccount.tokenExpiry
+      };
+      
+      gscUserTokens.set(${userId}_${accountId}, tokens);
+    }
+    
+    gscOAuth2Client.setCredentials(tokens);
+    
+    // Use Indexing API
+    const indexing = google.indexing({ version: 'v3', auth: gscOAuth2Client });
+    
+    try {
+      const result = await indexing.urlNotifications.publish({
+        requestBody: {
+          url: url,
+          type: type
+        }
+      });
+      
+      // Log activity
+      await storage.createActivityLog({
+        userId,
+        type: "gsc_url_indexed",
+        description: URL submitted for indexing: ${url},
+        metadata: { 
+          url,
+          type,
+          notifyTime: result.data.urlNotificationMetadata?.latestUpdate?.notifyTime
+        }
+      });
+      
+      console.log(✅ URL submitted for indexing: ${url});
+      res.json({
+        success: true,
+        notifyTime: result.data.urlNotificationMetadata?.latestUpdate?.notifyTime,
+        url: url
+      });
+      
+    } catch (indexError: any) {
+      if (indexError.code === 429) {
+        res.status(429).json({ error: 'Daily quota exceeded (200 URLs/day)' });
+      } else {
+        throw indexError;
+      }
+    }
+    
+  } catch (error) {
+    console.error('Indexing error:', error);
+    res.status(500).json({ error: 'Failed to submit URL for indexing' });
+  }
+});
+
 // Inspect URL
 app.post("/api/gsc/inspect", requireAuth, async (req: Request, res: Response): Promise<void> => {
   try {
     const userId = req.user!.id;
     const { accountId, siteUrl, inspectionUrl } = req.body;
     
-    console.log(`🔍 Inspecting URL: ${inspectionUrl}`);
+    console.log(🔍 Inspecting URL: ${inspectionUrl});
     
     if (!accountId || !siteUrl || !inspectionUrl) {
       res.status(400).json({ error: 'Account ID, site URL, and inspection URL required' });
@@ -5318,7 +4340,7 @@
     }
     
     // Get tokens from memory or database
-    let tokens = gscUserTokens.get(`${userId}_${accountId}`);
+    let tokens = gscUserTokens.get(${userId}_${accountId});
     if (!tokens) {
       const savedAccount = await gscStorage.getGscAccount(userId, accountId);
       if (!savedAccount) {
@@ -5332,7 +4354,7 @@
         expiry_date: savedAccount.tokenExpiry
       };
       
-      gscUserTokens.set(`${userId}_${accountId}`, tokens);
+      gscUserTokens.set(${userId}_${accountId}, tokens);
     }
     
     gscOAuth2Client.setCredentials(tokens);
@@ -5362,7 +4384,7 @@
       richResultsStatus: inspection?.richResultsResult?.verdict
     };
     
-    console.log(`✅ URL inspection complete: ${inspectionResult.indexStatus}`);
+    console.log(✅ URL inspection complete: ${inspectionResult.indexStatus});
     res.json(inspectionResult);
     
   } catch (error) {
@@ -5377,7 +4399,7 @@
     const userId = req.user!.id;
     const { accountId, siteUrl, sitemapUrl } = req.body;
     
-    console.log(`📄 Submitting sitemap: ${sitemapUrl}`);
+    console.log(📄 Submitting sitemap: ${sitemapUrl});
     
     if (!accountId || !siteUrl || !sitemapUrl) {
       res.status(400).json({ error: 'Account ID, site URL, and sitemap URL required' });
@@ -5385,7 +4407,7 @@
     }
     
     // Get tokens from memory or database
-    let tokens = gscUserTokens.get(`${userId}_${accountId}`);
+    let tokens = gscUserTokens.get(${userId}_${accountId});
     if (!tokens) {
       const savedAccount = await gscStorage.getGscAccount(userId, accountId);
       if (!savedAccount) {
@@ -5399,7 +4421,7 @@
         expiry_date: savedAccount.tokenExpiry
       };
       
-      gscUserTokens.set(`${userId}_${accountId}`, tokens);
+      gscUserTokens.set(${userId}_${accountId}, tokens);
     }
     
     gscOAuth2Client.setCredentials(tokens);
@@ -5416,14 +4438,14 @@
     await storage.createActivityLog({
       userId,
       type: "gsc_sitemap_submitted",
-      description: `Sitemap submitted: ${sitemapUrl}`,
+      description: Sitemap submitted: ${sitemapUrl},
       metadata: { 
         siteUrl,
         sitemapUrl
       }
     });
     
-    console.log(`✅ Sitemap submitted: ${sitemapUrl}`);
+    console.log(✅ Sitemap submitted: ${sitemapUrl});
     res.json({
       success: true,
       message: 'Sitemap submitted successfully'
@@ -5441,7 +4463,7 @@
     const userId = req.user!.id;
     const { accountId, siteUrl, days = '28' } = req.query;
     
-    console.log(`📊 Fetching performance data for: ${siteUrl}`);
+    console.log(📊 Fetching performance data for: ${siteUrl});
     
     if (!accountId || !siteUrl) {
       res.status(400).json({ error: 'Account ID and site URL required' });
@@ -5449,7 +4471,7 @@
     }
     
     // Get tokens from memory or database
-    let tokens = gscUserTokens.get(`${userId}_${accountId}`);
+    let tokens = gscUserTokens.get(${userId}_${accountId});
     if (!tokens) {
       const savedAccount = await gscStorage.getGscAccount(userId, accountId as string);
       if (!savedAccount) {
@@ -5463,130 +4485,59 @@
         expiry_date: savedAccount.tokenExpiry
       };
       
-      gscUserTokens.set(`${userId}_${accountId}`, tokens);
-=======
-  app.post("/api/gsc/auth", requireAuth, async (req: Request, res: Response): Promise<void> => {
-    try {
-      const userId = req.user!.id;
-      const { code } = req.body;
-      
-      console.log(`🔐 Exchanging GSC auth code for user: ${userId}`);
-      
-      if (!code) {
-        res.status(400).json({ error: 'Authorization code required' });
-        return;
-      }
-      
-      const authClient = new google.auth.OAuth2(
-        process.env.GOOGLE_CLIENT_ID,
-        process.env.GOOGLE_CLIENT_SECRET,
-        process.env.GOOGLE_REDIRECT_URI || 'http://localhost:5000/api/gsc/oauth-callback'
-      );
-      
-      try {
-        const { tokens } = await authClient.getToken(code);
-        
-        if (!tokens.access_token) {
-          console.error('No access token received');
-          res.status(400).json({ error: 'Failed to obtain access token' });
-          return;
-        }
-        
-        authClient.setCredentials(tokens);
-        
-        const oauth2 = google.oauth2({ version: 'v2', auth: authClient });
-        const { data: userInfo } = await oauth2.userinfo.get();
-        
-        const gscAccount = {
-          id: userInfo.id!,
-          email: userInfo.email!,
-          name: userInfo.name || userInfo.email!,
-          picture: userInfo.picture,
-          accessToken: tokens.access_token!,
-          refreshToken: tokens.refresh_token || '',
-          tokenExpiry: tokens.expiry_date || Date.now() + 3600000,
-          isActive: true
-        };
-        
-        gscUserTokens.set(`${userId}_${userInfo.id}`, tokens);
-        
-        try {
-          if (storage && storage.saveGscAccount) {
-            await storage.saveGscAccount(userId, gscAccount);
-          } else {
-            console.warn('Storage.saveGscAccount not implemented - using in-memory storage only');
-          }
-        } catch (storageError) {
-          console.error('Storage error (non-fatal):', storageError);
-        }
-        
-        try {
-          if (storage && storage.createActivityLog) {
-            await storage.createActivityLog({
-              userId,
-              type: "gsc_account_connected",
-              description: `Connected Google Search Console account: ${userInfo.email}`,
-              metadata: { 
-                gscAccountId: userInfo.id,
-                email: userInfo.email
-              }
-            });
-          }
-        } catch (logError) {
-          console.error('Activity log error (non-fatal):', logError);
-        }
-        
-        console.log(`✅ GSC account connected: ${userInfo.email}`);
-        res.json({ account: gscAccount });
-        
-      } catch (tokenError: any) {
-        if (tokenError.message?.includes('invalid_grant')) {
-          console.error('Invalid grant - code may have been used or expired');
-          res.status(400).json({ 
-            error: 'Authorization code expired or already used. Please try signing in again.' 
-          });
-          return;
-        }
-        
-        if (tokenError.message?.includes('redirect_uri_mismatch')) {
-          console.error('Redirect URI mismatch during token exchange');
-          res.status(400).json({ 
-            error: 'Configuration error. Please contact support.' 
-          });
-          return;
-        }
-        
-        throw tokenError;
-      }
-      
-    } catch (error: any) {
-      console.error('GSC auth error:', error);
-      
-      const errorMessage = error.message || 'Authentication failed';
-      const statusCode = error.response?.status || 500;
-      
-      res.status(statusCode).json({ 
-        error: 'Authentication failed',
-        details: process.env.NODE_ENV === 'development' ? errorMessage : undefined
-      });
->>>>>>> 0fbfaf43
-    }
-  });
-
-<<<<<<< HEAD
+      gscUserTokens.set(${userId}_${accountId}, tokens);
+    }
+    
+    gscOAuth2Client.setCredentials(tokens);
+    
+    // Get performance data
+    const searchconsole = google.searchconsole({ version: 'v1', auth: gscOAuth2Client });
+    
+    const endDate = new Date();
+    const startDate = new Date();
+    startDate.setDate(startDate.getDate() - parseInt(days as string));
+    
+    const result = await searchconsole.searchanalytics.query({
+      siteUrl: siteUrl as string,
+      requestBody: {
+        startDate: startDate.toISOString().split('T')[0],
+        endDate: endDate.toISOString().split('T')[0],
+        dimensions: ['date'],
+        metrics: ['clicks', 'impressions', 'ctr', 'position'],
+        rowLimit: 1000
+      }
+    });
+    
+    const performanceData = (result.data.rows || []).map(row => ({
+      date: row.keys?.[0],
+      clicks: row.clicks || 0,
+      impressions: row.impressions || 0,
+      ctr: row.ctr || 0,
+      position: row.position || 0
+    }));
+    
+    console.log(✅ Performance data fetched: ${performanceData.length} days);
+    res.json(performanceData);
+    
+  } catch (error) {
+    console.error('Performance data error:', error);
+    res.status(500).json({ error: 'Failed to fetch performance data' });
+  }
+});
+
 // Refresh GSC token
 app.post("/api/gsc/refresh-token", requireAuth, async (req: Request, res: Response): Promise<void> => {
   try {
     const userId = req.user!.id;
     const { accountId, refreshToken } = req.body;
     
-    console.log(`🔄 Refreshing GSC token for account: ${accountId}`);
+    console.log(🔄 Refreshing GSC token for account: ${accountId});
     
     gscOAuth2Client.setCredentials({ refresh_token: refreshToken });
     const { credentials } = await gscOAuth2Client.refreshAccessToken();
     
     // Update stored tokens in memory
-    gscUserTokens.set(`${userId}_${accountId}`, credentials);
+    gscUserTokens.set(${userId}_${accountId}, credentials);
     
     // Update in database
     await gscStorage.updateGscAccount(userId, accountId, {
@@ -5594,7 +4545,7 @@
       tokenExpiry: credentials.expiry_date!
     });
     
-    console.log(`✅ GSC token refreshed for account: ${accountId}`);
+    console.log(✅ GSC token refreshed for account: ${accountId});
     res.json({
       accessToken: credentials.access_token,
       tokenExpiry: credentials.expiry_date
@@ -5635,80 +4586,25 @@
     }
     
     if (!code) {
-=======
-  app.get("/api/gsc/oauth-callback", async (req: Request, res: Response): Promise<void> => {
-    try {
-      const { code, state, error } = req.query;
-      
-      if (error) {
-        res.send(`
-          <!DOCTYPE html>
-          <html>
-          <head><title>Authentication Error</title></head>
-          <body>
-            <script>
-              if (window.opener) {
-                window.opener.postMessage({
-                  type: 'GOOGLE_AUTH_ERROR',
-                  error: '${error}'
-                }, '*');
-                window.close();
-              } else {
-                window.location.href = '/google-search-console?error=${error}';
-              }
-            </script>
-          </body>
-          </html>
-        `);
-        return;
-      }
-      
-      if (!code) {
-        res.send(`
-          <!DOCTYPE html>
-          <html>
-          <head><title>Authentication Error</title></head>
-          <body>
-            <script>
-              if (window.opener) {
-                window.opener.postMessage({
-                  type: 'GOOGLE_AUTH_ERROR',
-                  error: 'No authorization code received'
-                }, '*');
-                window.close();
-              } else {
-                window.location.href = '/google-search-console?error=no_code';
-              }
-            </script>
-          </body>
-          </html>
-        `);
-        return;
-      }
-      
->>>>>>> 0fbfaf43
       res.send(`
         <!DOCTYPE html>
         <html>
-        <head><title>Authentication Successful</title></head>
+        <head><title>Authentication Error</title></head>
         <body>
           <script>
             if (window.opener) {
               window.opener.postMessage({
-                type: 'GOOGLE_AUTH_SUCCESS',
-                code: '${code}',
-                state: '${state || ''}'
+                type: 'GOOGLE_AUTH_ERROR',
+                error: 'No authorization code received'
               }, '*');
               window.close();
             } else {
-              window.location.href = '/google-search-console?code=${code}';
+              window.location.href = '/google-search-console?error=no_code';
             }
           </script>
-          <p>Authentication successful! This window should close automatically...</p>
         </body>
         </html>
       `);
-<<<<<<< HEAD
       return;
     }
     
@@ -5766,356 +4662,15 @@
     await gscStorage.deleteGscAccount(userId, accountId);
     
     // Remove from memory cache
-    gscUserTokens.delete(`${userId}_${accountId}`);
-    
-    console.log(`🗑️ GSC account removed: ${accountId}`);
+    gscUserTokens.delete(${userId}_${accountId});
+    
+    console.log(🗑️ GSC account removed: ${accountId});
     res.json({ success: true });
   } catch (error) {
     console.error('Error removing GSC account:', error);
     res.status(500).json({ error: 'Failed to remove account' });
   }
 });
-
-
-
-
-
-
-
-
-
-
-
-
-
-
-
-
-
-
-
-
-
-
-
-
-
-
-
-
-
-
-//SEO TRACKING
-app.get("/api/user/websites/:websiteId/detailed-seo", requireAuth, async (req: Request, res: Response): Promise<void> => {
-  try {
-    const { websiteId } = req.params;
-    const userId = req.user?.id;
-
-    if (!userId) {
-      res.status(401).json({ message: "Authentication required" });
-      return;
-=======
-    } catch (error) {
-      console.error('OAuth callback error:', error);
-      res.status(500).send('Authentication failed');
->>>>>>> 0fbfaf43
-    }
-  });
-
-  app.get("/api/gsc/properties", requireAuth, async (req: Request, res: Response): Promise<void> => {
-    try {
-      const userId = req.user!.id;
-      const { accountId } = req.query;
-      
-      console.log(`🌐 Fetching GSC properties for user: ${userId}, account: ${accountId}`);
-      
-      if (!accountId) {
-        res.status(400).json({ error: 'Account ID required' });
-        return;
-      }
-      
-      const tokens = gscUserTokens.get(`${userId}_${accountId}`);
-      if (!tokens) {
-        const savedAccount = await storage.getGscAccount(userId, accountId as string);
-        if (!savedAccount) {
-          res.status(401).json({ error: 'Not authenticated' });
-          return;
-        }
-        
-        gscUserTokens.set(`${userId}_${accountId}`, {
-          access_token: savedAccount.accessToken,
-          refresh_token: savedAccount.refreshToken,
-          expiry_date: savedAccount.tokenExpiry
-        });
-      }
-      
-      gscOAuth2Client.setCredentials(tokens || gscUserTokens.get(`${userId}_${accountId}`));
-      
-      const searchconsole = google.searchconsole({ version: 'v1', auth: gscOAuth2Client });
-      const { data } = await searchconsole.sites.list();
-      
-      const properties = (data.siteEntry || []).map(site => ({
-        siteUrl: site.siteUrl!,
-        permissionLevel: site.permissionLevel!,
-        siteType: site.siteUrl?.startsWith('sc-domain:') ? 'DOMAIN' : 'SITE',
-        verified: true,
-        accountId: accountId as string
-      }));
-      
-      console.log(`✅ Found ${properties.length} GSC properties`);
-      res.json(properties);
-      
-    } catch (error) {
-      console.error('Error fetching GSC properties:', error);
-      res.status(500).json({ error: 'Failed to fetch properties' });
-    }
-  });
-
-  app.post("/api/gsc/index", requireAuth, async (req: Request, res: Response): Promise<void> => {
-    try {
-      const userId = req.user!.id;
-      const { accountId, url, type = 'URL_UPDATED' } = req.body;
-      
-      console.log(`📤 Submitting URL for indexing: ${url} (${type})`);
-      
-      if (!accountId || !url) {
-        res.status(400).json({ error: 'Account ID and URL required' });
-        return;
-      }
-      
-      const tokens = gscUserTokens.get(`${userId}_${accountId}`);
-      if (!tokens) {
-        res.status(401).json({ error: 'Not authenticated' });
-        return;
-      }
-      
-      gscOAuth2Client.setCredentials(tokens);
-      
-      const indexing = google.indexing({ version: 'v3', auth: gscOAuth2Client });
-      
-      try {
-        const result = await indexing.urlNotifications.publish({
-          requestBody: {
-            url: url,
-            type: type
-          }
-        });
-        
-        await storage.createActivityLog({
-          userId,
-          type: "gsc_url_indexed",
-          description: `URL submitted for indexing: ${url}`,
-          metadata: { 
-            url,
-            type,
-            notifyTime: result.data.urlNotificationMetadata?.latestUpdate?.notifyTime
-          }
-        });
-        
-        console.log(`✅ URL submitted for indexing: ${url}`);
-        res.json({
-          success: true,
-          notifyTime: result.data.urlNotificationMetadata?.latestUpdate?.notifyTime,
-          url: url
-        });
-        
-      } catch (indexError: any) {
-        if (indexError.code === 429) {
-          res.status(429).json({ error: 'Daily quota exceeded (200 URLs/day)' });
-        } else {
-          throw indexError;
-        }
-      }
-      
-    } catch (error) {
-      console.error('Indexing error:', error);
-      res.status(500).json({ error: 'Failed to submit URL for indexing' });
-    }
-  });
-
-  app.post("/api/gsc/inspect", requireAuth, async (req: Request, res: Response): Promise<void> => {
-    try {
-      const userId = req.user!.id;
-      const { accountId, siteUrl, inspectionUrl } = req.body;
-      
-      console.log(`🔍 Inspecting URL: ${inspectionUrl}`);
-      
-      if (!accountId || !siteUrl || !inspectionUrl) {
-        res.status(400).json({ error: 'Account ID, site URL, and inspection URL required' });
-        return;
-      }
-      
-      const tokens = gscUserTokens.get(`${userId}_${accountId}`);
-      if (!tokens) {
-        res.status(401).json({ error: 'Not authenticated' });
-        return;
-      }
-      
-      gscOAuth2Client.setCredentials(tokens);
-      
-      const searchconsole = google.searchconsole({ version: 'v1', auth: gscOAuth2Client });
-      
-      const result = await searchconsole.urlInspection.index.inspect({
-        requestBody: {
-          inspectionUrl: inspectionUrl,
-          siteUrl: siteUrl
-        }
-      });
-      
-      const inspection = result.data.inspectionResult;
-      
-      const inspectionResult = {
-        url: inspectionUrl,
-        indexStatus: inspection?.indexStatusResult?.coverageState || 'NOT_INDEXED',
-        lastCrawlTime: inspection?.indexStatusResult?.lastCrawlTime,
-        pageFetchState: inspection?.indexStatusResult?.pageFetchState,
-        googleCanonical: inspection?.indexStatusResult?.googleCanonical,
-        userCanonical: inspection?.indexStatusResult?.userCanonical,
-        sitemap: inspection?.indexStatusResult?.sitemap,
-        mobileUsability: inspection?.mobileUsabilityResult?.verdict || 'NEUTRAL',
-        richResultsStatus: inspection?.richResultsResult?.verdict
-      };
-      
-      console.log(`✅ URL inspection complete: ${inspectionResult.indexStatus}`);
-      res.json(inspectionResult);
-      
-    } catch (error) {
-      console.error('Inspection error:', error);
-      res.status(500).json({ error: 'Failed to inspect URL' });
-    }
-  });
-
-  app.post("/api/gsc/sitemap", requireAuth, async (req: Request, res: Response): Promise<void> => {
-    try {
-      const userId = req.user!.id;
-      const { accountId, siteUrl, sitemapUrl } = req.body;
-      
-      console.log(`📄 Submitting sitemap: ${sitemapUrl}`);
-      
-      if (!accountId || !siteUrl || !sitemapUrl) {
-        res.status(400).json({ error: 'Account ID, site URL, and sitemap URL required' });
-        return;
-      }
-      
-      const tokens = gscUserTokens.get(`${userId}_${accountId}`);
-      if (!tokens) {
-        res.status(401).json({ error: 'Not authenticated' });
-        return;
-      }
-      
-      gscOAuth2Client.setCredentials(tokens);
-      
-      const searchconsole = google.searchconsole({ version: 'v1', auth: gscOAuth2Client });
-      
-      await searchconsole.sitemaps.submit({
-        siteUrl: siteUrl,
-        feedpath: sitemapUrl
-      });
-      
-      await storage.createActivityLog({
-        userId,
-        type: "gsc_sitemap_submitted",
-        description: `Sitemap submitted: ${sitemapUrl}`,
-        metadata: { 
-          siteUrl,
-          sitemapUrl
-        }
-      });
-      
-      console.log(`✅ Sitemap submitted: ${sitemapUrl}`);
-      res.json({
-        success: true,
-        message: 'Sitemap submitted successfully'
-      });
-      
-    } catch (error) {
-      console.error('Sitemap submission error:', error);
-      res.status(500).json({ error: 'Failed to submit sitemap' });
-    }
-  });
-
-  app.get("/api/gsc/performance", requireAuth, async (req: Request, res: Response): Promise<void> => {
-    try {
-      const userId = req.user!.id;
-      const { accountId, siteUrl, days = '28' } = req.query;
-      
-      console.log(`📊 Fetching performance data for: ${siteUrl}`);
-      
-      if (!accountId || !siteUrl) {
-        res.status(400).json({ error: 'Account ID and site URL required' });
-        return;
-      }
-      
-      const tokens = gscUserTokens.get(`${userId}_${accountId}`);
-      if (!tokens) {
-        res.status(401).json({ error: 'Not authenticated' });
-        return;
-      }
-      
-      gscOAuth2Client.setCredentials(tokens);
-      
-      const searchconsole = google.searchconsole({ version: 'v1', auth: gscOAuth2Client });
-      
-      const endDate = new Date();
-      const startDate = new Date();
-      startDate.setDate(startDate.getDate() - parseInt(days as string));
-      
-      const result = await searchconsole.searchanalytics.query({
-        siteUrl: siteUrl as string,
-        requestBody: {
-          startDate: startDate.toISOString().split('T')[0],
-          endDate: endDate.toISOString().split('T')[0],
-          dimensions: ['date'],
-          metrics: ['clicks', 'impressions', 'ctr', 'position'],
-          rowLimit: 1000
-        }
-      });
-      
-      const performanceData = (result.data.rows || []).map(row => ({
-        date: row.keys?.[0],
-        clicks: row.clicks || 0,
-        impressions: row.impressions || 0,
-        ctr: row.ctr || 0,
-        position: row.position || 0
-      }));
-      
-      console.log(`✅ Performance data fetched: ${performanceData.length} days`);
-      res.json(performanceData);
-      
-    } catch (error) {
-      console.error('Performance data error:', error);
-      res.status(500).json({ error: 'Failed to fetch performance data' });
-    }
-  });
-
-  app.post("/api/gsc/refresh-token", requireAuth, async (req: Request, res: Response): Promise<void> => {
-    try {
-      const userId = req.user!.id;
-      const { accountId, refreshToken } = req.body;
-      
-      console.log(`🔄 Refreshing GSC token for account: ${accountId}`);
-      
-      gscOAuth2Client.setCredentials({ refresh_token: refreshToken });
-      const { credentials } = await gscOAuth2Client.refreshAccessToken();
-      
-      gscUserTokens.set(`${userId}_${accountId}`, credentials);
-      
-      await storage.updateGscAccount(userId, accountId, {
-        accessToken: credentials.access_token!,
-        tokenExpiry: credentials.expiry_date!
-      });
-      
-      console.log(`✅ GSC token refreshed for account: ${accountId}`);
-      res.json({
-        accessToken: credentials.access_token,
-        tokenExpiry: credentials.expiry_date
-      });
-      
-    } catch (error) {
-      console.error('Token refresh error:', error);
-      res.status(500).json({ error: 'Failed to refresh token' });
-    }
-  });
 
   // ===========================================================================
   // DASHBOARD & ACTIVITY ROUTES
@@ -6314,6 +4869,1246 @@
     }
   });
 
+
+  //=====================METADATA==================================//
+app.get("/api/images/content-images", requireAuth, async (req: Request, res: Response): Promise<void> => {
+  try {
+    const userId = req.user!.id;
+    const { websiteId } = req.query;
+    
+    console.log('🖼️ Fetching images for user:', userId);
+    console.log('Website ID:', websiteId || 'all');
+    
+    const images: any[] = [];
+    
+    // Get websites using your existing storage method
+    const websites = await storage.getUserWebsites(userId);
+    
+    // Filter by websiteId if provided
+    const websitesToProcess = websiteId && websiteId !== 'undefined' 
+      ? websites.filter(w => w.id === websiteId)
+      : websites;
+    
+    console.log(Processing ${websitesToProcess.length} websites);
+    
+    // Process each website to get images from WordPress
+    for (const website of websitesToProcess) {
+      console.log(\n📌 Processing: ${website.name});
+      console.log(URL: ${website.url});
+      
+      if (!website.url) {
+        console.log('No URL configured, skipping');
+        continue;
+      }
+      
+      const baseUrl = website.url.replace(/\/$/, '');
+      
+      // Decrypt the application password if you have encryption
+      let decryptedPassword = website.wpApplicationPassword;
+      // Fetch WordPress Posts
+      try {
+        const postsUrl = ${baseUrl}/wp-json/wp/v2/posts?_embed&per_page=100;
+        console.log(Fetching posts from: ${postsUrl});
+        
+        const headers: any = { 
+          'Content-Type': 'application/json',
+          'User-Agent': 'WordPress-Image-Manager/1.0'
+        };
+        
+        // Add authentication if available
+        if (decryptedPassword) {
+          const username = website.wpUsername || website.wpApplicationName || 'admin';
+          const authString = ${username}:${decryptedPassword};
+          headers['Authorization'] = Basic ${Buffer.from(authString).toString('base64')};
+          console.log(Using auth for: ${username});
+        }
+        
+        const postsResponse = await fetch(postsUrl, { headers });
+        console.log(Response status: ${postsResponse.status});
+        
+        if (postsResponse.ok) {
+          const posts = await postsResponse.json();
+          console.log(✅ Found ${posts.length} posts);
+          
+          for (const post of posts) {
+            const postTitle = post.title?.rendered?.replace(/<[^>]*>/g, '').trim() || 'Untitled';
+            
+            // Featured image
+            if (post._embedded?.['wp:featuredmedia']?.[0]) {
+              const media = post._embedded['wp:featuredmedia'][0];
+              if (media.media_type === 'image' && media.source_url) {
+                images.push({
+                  id: wp_${website.id}_${post.id}_featured,
+                  url: media.source_url,
+                  contentId: post_${post.id},
+                  contentTitle: postTitle,
+                  websiteId: website.id,
+                  websiteName: website.name,
+                  hasMetadata: !!(media.alt_text || media.caption?.rendered),
+                  metadataDetails: {
+                    altText: media.alt_text || '',
+                    caption: media.caption?.rendered?.replace(/<[^>]*>/g, '') || '',
+                    isFeatured: true
+                  },
+                  size: media.media_details?.filesize || 0,
+                  createdAt: post.date,
+                  isAIGenerated: false,
+                  processedAt: post.modified,
+                  costCents: 0
+                });
+              }
+            }
+            
+            // Content images
+            if (post.content?.rendered) {
+              const imgRegex = /<img[^>]+src=["']([^"']+)["'][^>]*>/gi;
+              let match;
+              
+              while ((match = imgRegex.exec(post.content.rendered)) !== null) {
+                const url = match[1];
+                
+                // Skip data URLs and emojis
+                if (url.startsWith('data:') || 
+                    url.includes('emoji') || 
+                    images.some(img => img.url === url)) {
+                  continue;
+                }
+                
+                const altMatch = match[0].match(/alt=["']([^"']*?)["']/i);
+                
+                images.push({
+                  id: wp_${website.id}_${post.id}_${images.length},
+                  url: url,
+                  contentId: post_${post.id},
+                  contentTitle: postTitle,
+                  websiteId: website.id,
+                  websiteName: website.name,
+                  hasMetadata: !!altMatch,
+                  metadataDetails: {
+                    altText: altMatch ? altMatch[1] : ''
+                  },
+                  size: 0,
+                  createdAt: post.date,
+                  isAIGenerated: false,
+                  processedAt: post.modified,
+                  costCents: 0
+                });
+              }
+            }
+          }
+        } else if (postsResponse.status === 401) {
+          console.log('⚠️ Auth failed, trying public access...');
+          
+          // Try without auth
+          const publicResponse = await fetch(postsUrl);
+          if (publicResponse.ok) {
+            const posts = await publicResponse.json();
+            console.log(✅ Found ${posts.length} public posts);
+            // Process posts (same as above)
+          }
+        }
+      } catch (error: any) {
+        console.error('❌ Error fetching posts:', error.message);
+      }
+      
+      // Fetch Media Library
+      try {
+        const mediaUrl = ${baseUrl}/wp-json/wp/v2/media?per_page=100;
+        console.log(Fetching media from: ${mediaUrl});
+        
+        const mediaResponse = await fetch(mediaUrl);
+        
+        if (mediaResponse.ok) {
+          const mediaItems = await mediaResponse.json();
+          console.log(✅ Found ${mediaItems.length} media items);
+          
+          for (const media of mediaItems) {
+            if (media.mime_type?.startsWith('image/') && media.source_url) {
+              if (!images.some(img => img.url === media.source_url)) {
+                images.push({
+                  id: media_${website.id}_${media.id},
+                  url: media.source_url,
+                  contentId: media_${media.id},
+                  contentTitle: media.title?.rendered?.replace(/<[^>]*>/g, '') || 'Media',
+                  websiteId: website.id,
+                  websiteName: website.name,
+                  hasMetadata: !!(media.alt_text || media.caption?.rendered),
+                  metadataDetails: {
+                    altText: media.alt_text || '',
+                    caption: media.caption?.rendered?.replace(/<[^>]*>/g, '') || ''
+                  },
+                  size: media.media_details?.filesize || 0,
+                  createdAt: media.date,
+                  isAIGenerated: false,
+                  processedAt: media.modified,
+                  costCents: 0
+                });
+              }
+            }
+          }
+        }
+      } catch (error: any) {
+        console.error('❌ Error fetching media:', error.message);
+      }
+    }
+    
+    console.log(\n📊 Total images found: ${images.length});
+    res.json(images);
+    
+  } catch (error: any) {
+    console.error("❌ Failed to fetch images:", error);
+    res.status(500).json({ 
+      error: 'Failed to fetch images',
+      message: error.message 
+    });
+  }
+});
+
+async function findMediaIdFromUrl(baseUrl: string, imageUrl: string, authHeader?: string): Promise<string | null> {
+  try {
+    // Extract filename from URL
+    const urlParts = imageUrl.split('/');
+    const filename = urlParts[urlParts.length - 1];
+    
+    // Remove size suffix if present (e.g., -1024x682)
+    const originalFilename = filename.replace(/-\d+x\d+(\.\w+)$/, '$1');
+    
+    console.log(`  Searching for media with filename: ${originalFilename}`);
+    
+    // Search media library
+    const searchUrl = ${baseUrl}/wp-json/wp/v2/media?search=${encodeURIComponent(originalFilename)}&per_page=100;
+    
+    const headers: any = {};
+    if (authHeader) {
+      headers['Authorization'] = authHeader;
+    }
+    
+    const response = await fetch(searchUrl, { headers });
+    
+    if (response.ok) {
+      const mediaItems = await response.json();
+      
+      // Find exact match or closest match
+      for (const media of mediaItems) {
+        // Check if this media's URL matches or contains our image
+        if (media.source_url && (
+          media.source_url === imageUrl ||
+          media.source_url.includes(originalFilename) ||
+          imageUrl.includes(media.slug)
+        )) {
+          console.log(`  Found media ID: ${media.id}`);
+          return media.id.toString();
+        }
+      }
+    }
+    
+    return null;
+  } catch (error) {
+    console.error('  Error searching for media ID:', error);
+    return null;
+  }
+}
+
+// Process image with Sharp
+//BAGO
+async function processImageWithSharp(
+  imageBuffer: Buffer,
+  options: any
+): Promise<Buffer> {
+  let pipeline = sharp(imageBuffer);
+  
+  // Get current metadata
+  const metadata = await pipeline.metadata();
+  
+  // Handle scrambling action
+  if (options.action === 'scramble') {
+    console.log(`  Applying scramble: ${options.scrambleType} at ${options.scrambleIntensity}% intensity`);
+    
+    switch (options.scrambleType) {
+      case 'pixel-shift':
+        pipeline = await applyPixelShift(pipeline, metadata, options.scrambleIntensity || 50);
+        break;
+        
+      case 'watermark':
+        pipeline = await applyWatermark(pipeline, metadata, options);
+        break;
+        
+      case 'blur-regions':
+        pipeline = await applyBlurRegions(pipeline, metadata, options);
+        break;
+        
+      case 'color-shift':
+        pipeline = await applyColorShift(pipeline, metadata, options.scrambleIntensity || 50);
+        break;
+        
+      case 'noise':
+        pipeline = await applyNoise(pipeline, metadata, options.scrambleIntensity || 50);
+        break;
+    }
+    
+    // Remove metadata after scrambling for privacy
+    pipeline = pipeline.withMetadata({
+      orientation: metadata.orientation
+    });
+    
+  } else if (options.action === 'strip') {
+    // Remove all metadata except orientation
+    console.log('  Stripping metadata');
+    pipeline = pipeline.withMetadata({
+      orientation: metadata.orientation
+    });
+    
+  } else if (options.action === 'add' || options.action === 'update') {
+    // Add or update metadata
+    console.log('  Adding/updating metadata');
+    
+    const metadataOptions: any = {
+      orientation: metadata.orientation
+    };
+    
+    // Sharp's EXIF writing capabilities - all values must be strings
+    if (options.copyright || options.author) {
+      try {
+        const now = new Date();
+        const dateStr = now.toISOString().split('T')[0].replace(/-/g, ':') + ' ' + 
+                       now.toISOString().split('T')[1].split('.')[0];
+        
+        metadataOptions.exif = {
+          IFD0: {
+            ImageDescription: Property of ${options.author || 'Murray Group'}. ${options.copyright || ''},
+            Make: 'AI Content Manager',
+            Model: 'Image Processor v1.0',
+            Software: 'AI Content Manager - Murray Group',
+            DateTime: dateStr,
+            Artist: options.author || '',
+            Copyright: options.copyright || '',
+            HostComputer: 'Murray Group Real Estate System'
+          }
+        };
+        
+        // Try to preserve existing EXIF
+        if (metadata.exif) {
+          try {
+            const existingExif = await sharp(metadata.exif).metadata();
+            metadataOptions.exif = {
+              ...existingExif,
+              IFD0: {
+                ...existingExif,
+                ...metadataOptions.exif.IFD0
+              }
+            };
+          } catch (e) {
+            console.log('  Could not preserve existing EXIF');
+          }
+        }
+        
+        console.log(`  Added Copyright: ${options.copyright}`);
+        console.log(`  Added Artist: ${options.author}`);
+        
+      } catch (e) {
+        console.log('  Warning: Could not add full metadata:', e);
+      }
+    }
+    
+    pipeline = pipeline.withMetadata(metadataOptions);
+  }
+  
+  // Apply optimizations
+  if (options.optimize) {
+    console.log('  Optimizing image');
+    
+    if (options.maxWidth && metadata.width && metadata.width > options.maxWidth) {
+      console.log(`  Resizing from ${metadata.width}px to ${options.maxWidth}px`);
+      pipeline = pipeline.resize(options.maxWidth, null, {
+        withoutEnlargement: true,
+        fit: 'inside'
+      });
+    }
+    
+    const quality = options.quality || 85;
+    
+    if (metadata.format === 'png') {
+      const stats = await sharp(imageBuffer).stats();
+      const channels = stats.channels.length;
+      const hasTransparency = channels === 4;
+      
+      if (!hasTransparency && metadata.density && metadata.density > 72) {
+        console.log('  Converting PNG photo to JPEG');
+        pipeline = pipeline.jpeg({
+          quality,
+          progressive: true,
+          mozjpeg: true
+        });
+      } else {
+        console.log('  Optimizing PNG');
+        pipeline = pipeline.png({
+          quality,
+          compressionLevel: 9,
+          palette: true
+        });
+      }
+    } else if (metadata.format === 'webp') {
+      console.log('  Optimizing WebP');
+      pipeline = pipeline.webp({
+        quality,
+        effort: 6,
+        lossless: false
+      });
+    } else {
+      console.log('  Optimizing JPEG');
+      pipeline = pipeline.jpeg({
+        quality,
+        progressive: true,
+        mozjpeg: true
+      });
+    }
+  }
+  
+  // Remove GPS data if requested
+  if (options.removeGPS && options.action !== 'strip') {
+    console.log('  Removing GPS data');
+    const currentMeta = await pipeline.metadata();
+    pipeline = pipeline.withMetadata({
+      orientation: currentMeta.orientation
+    });
+  }
+  
+  // Handle color profile
+  if (!options.keepColorProfile) {
+    console.log('  Converting to sRGB');
+    pipeline = pipeline.toColorspace('srgb');
+  }
+  
+  const processedBuffer = await pipeline.toBuffer();
+  console.log(`  Processed size: ${(processedBuffer.length / 1024).toFixed(1)}KB`);
+  
+  return processedBuffer;
+}
+
+
+
+// NEW: Scrambling helper functions
+async function applyPixelShift(
+  pipeline: sharp.Sharp, 
+  metadata: sharp.Metadata, 
+  intensity: number
+): Promise<sharp.Sharp> {
+  const { width = 100, height = 100 } = metadata;
+  
+  const shiftAmount = Math.floor((intensity / 100) * Math.min(width, height) * 0.1);
+  
+  const { data, info } = await pipeline
+    .raw()
+    .toBuffer({ resolveWithObject: true });
+  
+  const blockSize = Math.max(4, Math.floor(Math.min(width, height) / 20));
+  const scrambledData = Buffer.from(data);
+  
+  for (let y = 0; y < height - blockSize; y += blockSize) {
+    for (let x = 0; x < width - blockSize; x += blockSize) {
+      if (Math.random() < intensity / 100) {
+        const targetX = Math.floor(Math.random() * (width - blockSize));
+        const targetY = Math.floor(Math.random() * (height - blockSize));
+        
+        for (let by = 0; by < blockSize; by++) {
+          for (let bx = 0; bx < blockSize; bx++) {
+            const sourceIdx = ((y + by) * width + (x + bx)) * info.channels;
+            const targetIdx = ((targetY + by) * width + (targetX + bx)) * info.channels;
+            
+            if (sourceIdx < scrambledData.length && targetIdx < scrambledData.length) {
+              for (let c = 0; c < info.channels; c++) {
+                const temp = scrambledData[sourceIdx + c];
+                scrambledData[sourceIdx + c] = scrambledData[targetIdx + c];
+                scrambledData[targetIdx + c] = temp;
+              }
+            }
+          }
+        }
+      }
+    }
+  }
+  
+  return sharp(scrambledData, {
+    raw: {
+      width,
+      height,
+      channels: info.channels
+    }
+  });
+}
+
+async function applyWatermark(
+  pipeline: sharp.Sharp, 
+  metadata: sharp.Metadata, 
+  options: any
+): Promise<sharp.Sharp> {
+  const { width = 800, height = 600 } = metadata;
+  const text = options.watermarkText || 'CONFIDENTIAL';
+  const fontSize = Math.floor(Math.min(width, height) / 10);
+  
+  const watermarkSvg = `
+    <svg width="${width}" height="${height}">
+      <style>
+        .watermark { 
+          fill: rgba(255, 0, 0, 0.4); 
+          font-size: ${fontSize}px; 
+          font-family: Arial, sans-serif; 
+          font-weight: bold;
+        }
+      </style>
+      <text x="50%" y="50%" 
+        text-anchor="middle" 
+        dominant-baseline="middle" 
+        transform="rotate(-45, ${width/2}, ${height/2})"
+        class="watermark">
+        ${text}
+      </text>
+    </svg>
+  `;
+  
+  return pipeline.composite([{
+    input: Buffer.from(watermarkSvg),
+    gravity: options.watermarkPosition === 'top-left' ? 'northwest' :
+             options.watermarkPosition === 'top-right' ? 'northeast' :
+             options.watermarkPosition === 'bottom-left' ? 'southwest' :
+             options.watermarkPosition === 'bottom-right' ? 'southeast' : 'center',
+    blend: 'over'
+  }]);
+}
+
+async function applyBlurRegions(
+  pipeline: sharp.Sharp, 
+  metadata: sharp.Metadata, 
+  options: any
+): Promise<sharp.Sharp> {
+  const { width = 800, height = 600 } = metadata;
+  const numRegions = Math.floor((options.scrambleIntensity || 50) / 10);
+  
+  const baseBuffer = await pipeline.toBuffer();
+  let compositePipeline = sharp(baseBuffer);
+  
+  const overlays: sharp.OverlayOptions[] = [];
+  
+  for (let i = 0; i < numRegions; i++) {
+    const regionWidth = Math.floor(width * (0.1 + Math.random() * 0.2));
+    const regionHeight = Math.floor(height * (0.1 + Math.random() * 0.2));
+    const x = Math.floor(Math.random() * (width - regionWidth));
+    const y = Math.floor(Math.random() * (height - regionHeight));
+    
+    const blurredRegion = await sharp(baseBuffer)
+      .extract({ left: x, top: y, width: regionWidth, height: regionHeight })
+      .blur(20)
+      .toBuffer();
+    
+    overlays.push({
+      input: blurredRegion,
+      left: x,
+      top: y
+    });
+  }
+  
+  if (overlays.length > 0) {
+    compositePipeline = compositePipeline.composite(overlays);
+  }
+  
+  return compositePipeline;
+}
+
+async function applyColorShift(
+  pipeline: sharp.Sharp, 
+  metadata: sharp.Metadata, 
+  intensity: number
+): Promise<sharp.Sharp> {
+  const shift = (intensity / 100) * 180;
+  
+  return pipeline
+    .modulate({
+      hue: shift,
+      saturation: 1 + (Math.random() - 0.5) * (intensity / 100),
+      brightness: 1 + (Math.random() - 0.5) * (intensity / 200)
+    })
+    .tint({
+      r: Math.floor(Math.random() * intensity),
+      g: Math.floor(Math.random() * intensity),
+      b: Math.floor(Math.random() * intensity)
+    });
+}
+
+async function applyNoise(
+  pipeline: sharp.Sharp, 
+  metadata: sharp.Metadata, 
+  intensity: number
+): Promise<sharp.Sharp> {
+  const { width = 800, height = 600 } = metadata;
+  
+  const noiseIntensity = Math.floor((intensity / 100) * 50);
+  const noiseBuffer = Buffer.alloc(width * height * 4);
+  
+  for (let i = 0; i < noiseBuffer.length; i += 4) {
+    const noise = Math.floor(Math.random() * noiseIntensity);
+    noiseBuffer[i] = noise;
+    noiseBuffer[i + 1] = noise;
+    noiseBuffer[i + 2] = noise;
+    noiseBuffer[i + 3] = 128;
+  }
+  
+  const noiseImage = await sharp(noiseBuffer, {
+    raw: {
+      width,
+      height,
+      channels: 4
+    }
+  }).png().toBuffer();
+  
+  return pipeline.composite([{
+    input: noiseImage,
+    blend: 'overlay'
+  }]);
+}
+
+// NEW: Web Crawler endpoint
+app.post("/api/images/crawl", requireAuth, async (req: Request, res: Response): Promise<void> => {
+  try {
+    const { url, options } = req.body;
+    
+    console.log(🕷️ Starting web crawl for: ${url});
+    
+    // Validate URL
+    let validUrl: URL;
+    try {
+      validUrl = new URL(url);
+      if (!['http:', 'https:'].includes(validUrl.protocol)) {
+        throw new Error('Invalid protocol');
+      }
+    } catch {
+      res.status(400).json({
+        error: 'Invalid URL',
+        message: 'Please provide a valid HTTP(S) URL',
+      });
+      return;
+    }
+    
+    // Crawl options
+    const maxDepth = options?.maxDepth || 2;
+    const maxImages = options?.maxImages || 50;
+    const minWidth = options?.minWidth || 200;
+    const minHeight = options?.minHeight || 200;
+    
+    const visitedUrls = new Set<string>();
+    const crawledImages: any[] = [];
+    
+    async function crawlPage(pageUrl: string, depth: number): Promise<void> {
+      if (depth > maxDepth) return;
+      if (crawledImages.length >= maxImages) return;
+      if (visitedUrls.has(pageUrl)) return;
+      
+      visitedUrls.add(pageUrl);
+      
+      try {
+        console.log(`  Crawling: ${pageUrl} (depth: ${depth})`);
+        
+        const response = await fetch(pageUrl, {
+          headers: {
+            'User-Agent': 'Mozilla/5.0 (compatible; ImageCrawler/1.0)',
+          },
+          signal: AbortSignal.timeout(10000),
+        });
+        
+        if (!response.ok) return;
+        
+        const contentType = response.headers.get('content-type') || '';
+        if (!contentType.includes('text/html')) return;
+        
+        const html = await response.text();
+        const dom = new JSDOM(html, { url: pageUrl });
+        const document = dom.window.document;
+        
+        // Get page title
+        const pageTitle = document.querySelector('title')?.textContent || '';
+        
+        // Extract images
+        const images = document.querySelectorAll('img');
+        for (const img of images) {
+          if (crawledImages.length >= maxImages) break;
+          
+          const imgSrc = img.src;
+          if (!imgSrc || imgSrc.startsWith('data:')) continue;
+          
+          // Resolve relative URLs
+          let imgUrl: string;
+          try {
+            imgUrl = new URL(imgSrc, pageUrl).href;
+          } catch {
+            continue;
+          }
+          
+          // Skip if already crawled
+          if (crawledImages.some(ci => ci.url === imgUrl)) continue;
+          
+          // Check dimensions if specified in HTML
+          const width = parseInt(img.getAttribute('width') || '0');
+          const height = parseInt(img.getAttribute('height') || '0');
+          
+          // Only skip if both minWidth and minHeight are set AND image doesn't meet them
+          if (minWidth > 0 && width > 0 && width < minWidth) continue;
+          if (minHeight > 0 && height > 0 && height < minHeight) continue;
+          
+          // Skip data URLs if they're too small (but still allow them)
+          if (imgSrc.startsWith('data:') && imgSrc.length < 100) continue;
+          
+          crawledImages.push({
+            url: imgUrl,
+            alt: img.alt || undefined,
+            title: img.title || undefined,
+            width: width || undefined,
+            height: height || undefined,
+            pageUrl,
+            pageTitle,
+            depth,
+          });
+          
+          console.log(`    Found image: ${imgUrl}`);
+        }
+        
+        // Extract links for further crawling
+        if (depth < maxDepth) {
+          const links = document.querySelectorAll('a[href]');
+          const uniqueLinks = new Set<string>();
+          
+          for (const link of links) {
+            const href = link.getAttribute('href');
+            if (!href) continue;
+            
+            try {
+              const linkUrl = new URL(href, pageUrl);
+              
+              // Only follow same-origin links by default
+              if (linkUrl.origin !== validUrl.origin && !options?.followExternal) continue;
+              
+              // Skip non-HTTP(S) protocols
+              if (!['http:', 'https:'].includes(linkUrl.protocol)) continue;
+              
+              // Skip common non-content URLs but KEEP WordPress post/page URLs
+              const skipPatterns = [
+                '/wp-admin', '/wp-login', '/feed/', '.pdf', '.zip', '.doc',
+                'mailto:', 'javascript:', '/wp-json/', '#respond', '#comments'
+              ];
+              
+              let shouldSkip = false;
+              for (const pattern of skipPatterns) {
+                if (linkUrl.href.includes(pattern)) {
+                  shouldSkip = true;
+                  break;
+                }
+              }
+              
+              if (!shouldSkip) {
+                // Clean up URL (remove fragments)
+                linkUrl.hash = '';
+                uniqueLinks.add(linkUrl.href);
+              }
+            } catch {
+              continue;
+            }
+          }
+          
+          // Prioritize post/page URLs
+          const sortedLinks = Array.from(uniqueLinks).sort((a, b) => {
+            // Prioritize individual posts/pages
+            const aIsPost = a.match(/\/([\w-]+)\/?$/);
+            const bIsPost = b.match(/\/([\w-]+)\/?$/);
+            if (aIsPost && !bIsPost) return -1;
+            if (!aIsPost && bIsPost) return 1;
+            return 0;
+          });
+          
+          // Crawl discovered links
+          for (const linkUrl of sortedLinks) {
+            if (crawledImages.length >= maxImages) break;
+            await crawlPage(linkUrl, depth + 1);
+          }
+        }
+        
+      } catch (error: any) {
+        console.error(`  Error crawling ${pageUrl}:`, error.message);
+      }
+    }
+    
+    // Start crawling
+    await crawlPage(validUrl.href, 0);
+    
+    console.log(✅ Crawl complete: Found ${crawledImages.length} images);
+    
+    // Transform to match frontend format
+    const transformedImages = crawledImages.map((img, index) => ({
+      id: crawled_${Date.now()}_${index},
+      url: img.url,
+      contentId: crawl_${index},
+      contentTitle: img.pageTitle || Page: ${new URL(img.pageUrl).pathname},
+      websiteId: 'crawled',
+      websiteName: validUrl.hostname,
+      hasMetadata: false,
+      metadataDetails: {
+        alt: img.alt,
+        title: img.title,
+        width: img.width,
+        height: img.height,
+      },
+      size: 0,
+      createdAt: new Date().toISOString(),
+      isAIGenerated: false,
+      isCrawled: true,
+      source: img.pageUrl,
+    }));
+    
+    res.json({
+      success: true,
+      images: transformedImages,
+      stats: {
+        totalImages: crawledImages.length,
+        pagesVisited: visitedUrls.size,
+        maxDepthReached: Math.max(...crawledImages.map(i => i.depth), 0),
+      },
+    });
+    
+  } catch (error: any) {
+    console.error('Crawl error:', error);
+    res.status(500).json({
+      error: 'Crawl failed',
+      message: error.message,
+    });
+  }
+});
+
+
+// Complete batch processing route with WordPress upload and metadata update
+app.post("/api/images/batch-process", requireAuth, async (req: Request, res: Response): Promise<void> => {
+  try {
+    const userId = req.user!.id;
+    const { imageIds, options, imageUrls } = req.body; // ADD imageUrls from frontend
+    
+    console.log(🔄 Batch processing ${imageIds.length} images for user ${userId});
+    console.log('Processing options:', options);
+    
+    // Validate input
+    if (!imageIds || !Array.isArray(imageIds) || imageIds.length === 0) {
+      res.status(400).json({ 
+        error: 'Invalid request',
+        message: 'No images selected' 
+      });
+      return;
+    }
+    
+    if (!options || !options.action) {
+      res.status(400).json({ 
+        error: 'Invalid request',
+        message: 'Processing options required' 
+      });
+      return;
+    }
+    
+    const results = {
+      success: [] as any[],
+      failed: [] as string[],
+      errors: [] as any[]
+    };
+    
+    // Get user's websites for authentication
+    const websites = await storage.getUserWebsites(userId);
+    const websiteMap = new Map(websites.map(w => [w.id, w]));
+    
+    // Process each image
+    for (const imageId of imageIds) {
+      const startTime = Date.now();
+      
+      try {
+        console.log(Processing image: ${imageId});
+        
+        // Parse the image ID to understand its source
+        const parts = imageId.split('_');
+        
+        // ADD HANDLING FOR CRAWLED IMAGES
+        if (parts[0] === 'crawled' || parts[0] === 'direct' || parts[0] === 'crawled-bg') {
+          console.log(`  Processing crawled/external image: ${imageId}`);
+          
+          // Get the URL from the imageUrls map passed from frontend
+          const imageUrl = imageUrls && imageUrls[imageId];
+          
+          if (!imageUrl) {
+            throw new Error(No URL provided for crawled image ${imageId});
+          }
+          
+          console.log(`  Downloading crawled image from: ${imageUrl}`);
+          
+          try {
+            // Download the image
+            const imageResponse = await fetch(imageUrl, {
+              headers: {
+                'User-Agent': 'Mozilla/5.0 (compatible; ImageProcessor/1.0)',
+                'Accept': 'image/*'
+              },
+              timeout: 30000 // 30 second timeout
+            });
+            
+            if (!imageResponse.ok) {
+              throw new Error(Failed to download image: ${imageResponse.status} ${imageResponse.statusText});
+            }
+            
+            const contentType = imageResponse.headers.get('content-type');
+            if (!contentType || !contentType.startsWith('image/')) {
+              throw new Error(Invalid content type: ${contentType});
+            }
+            
+            const arrayBuffer = await imageResponse.arrayBuffer();
+            const imageBuffer = Buffer.from(arrayBuffer);
+            
+            console.log(`  Downloaded ${imageBuffer.length} bytes`);
+            
+            // Process with Sharp
+            const processedBuffer = await processImageWithSharp(imageBuffer, options);
+            
+            // For crawled images, we can't upload back to WordPress
+            // But we can return the processed data for download or further use
+            results.success.push({
+              imageId,
+              processingTime: ${Date.now() - startTime}ms,
+              message: 'Crawled image processed successfully',
+              size: processedBuffer.length,
+              originalSize: imageBuffer.length,
+              originalUrl: imageUrl,
+              processed: true,
+              type: 'crawled',
+              // Optionally include base64 for frontend download
+              // data: data:image/jpeg;base64,${processedBuffer.toString('base64')}
+            });
+            
+            console.log(`  ✅ Crawled image processed successfully`);
+            
+          } catch (downloadError: any) {
+            console.error(`  ❌ Failed to process crawled image: ${downloadError.message}`);
+            throw new Error(Failed to process crawled image: ${downloadError.message});
+          }
+          
+        } else if (parts[0] === 'wp' || parts[0] === 'media') {
+          // EXISTING WORDPRESS IMAGE HANDLING
+          const websiteId = parts[1];
+          const website = websiteMap.get(websiteId);
+          
+          if (!website || !website.url) {
+            throw new Error('Website not found or URL not configured');
+          }
+          
+          const baseUrl = website.url.replace(/\/$/, '');
+          let imageUrl: string | null = null;
+          let mediaId: string | null = null;
+          let imageName: string = 'processed-image.jpg';
+          
+          // Get image details based on type
+          if (parts[0] === 'media') {
+            // Media library image
+            mediaId = parts[2];
+            const mediaUrl = ${baseUrl}/wp-json/wp/v2/media/${mediaId};
+            
+            const response = await fetch(mediaUrl);
+            if (response.ok) {
+              const media = await response.json();
+              imageUrl = media.source_url;
+              imageName = media.slug ? ${media.slug}-processed.jpg : 'processed-image.jpg';
+            }
+          } else if (parts[0] === 'wp') {
+            // WordPress post image
+            const postId = parts[2];
+            const postUrl = ${baseUrl}/wp-json/wp/v2/posts/${postId}?_embed;
+            
+            const headers: any = {};
+            if (website.wpApplicationPassword) {
+              const username = website.wpUsername || website.wpApplicationName || 'admin';
+              const authString = ${username}:${website.wpApplicationPassword};
+              headers['Authorization'] = Basic ${Buffer.from(authString).toString('base64')};
+            }
+            
+            const response = await fetch(postUrl, { headers });
+            if (response.ok) {
+              const post = await response.json();
+              
+              if (parts[3] === 'featured' && post._embedded?.['wp:featuredmedia']?.[0]) {
+                const media = post._embedded['wp:featuredmedia'][0];
+                imageUrl = media.source_url;
+                mediaId = media.id;
+                imageName = media.slug ? ${media.slug}-processed.jpg : 'processed-image.jpg';
+              } else {
+                // Content images - try to find media ID
+                const imgRegex = /<img[^>]+src=["']([^"']+)["'][^>]*>/gi;
+                const matches = [...(post.content?.rendered || '').matchAll(imgRegex)];
+                const imageIndex = parseInt(parts[3] || '0');
+                
+                if (matches[imageIndex]) {
+                  imageUrl = matches[imageIndex][1];
+                  
+                  // Try to find the media ID for this content image
+                  const authString = website.wpApplicationPassword && website.wpUsername
+                    ? Basic ${Buffer.from(${website.wpUsername}:${website.wpApplicationPassword}).toString('base64')}
+                    : undefined;
+                  
+                  mediaId = await findMediaIdFromUrl(baseUrl, imageUrl, authString);
+                  
+                  if (mediaId) {
+                    console.log(`  Found media ID ${mediaId} for content image`);
+                    // Get the media details for the filename
+                    const mediaResponse = await fetch(${baseUrl}/wp-json/wp/v2/media/${mediaId});
+                    if (mediaResponse.ok) {
+                      const media = await mediaResponse.json();
+                      imageName = media.slug ? ${media.slug}-processed.jpg : 'processed-image.jpg';
+                    }
+                  } else {
+                    console.log(`  Could not find media ID for content image`);
+                  }
+                }
+              }
+            }
+          }
+          
+          if (imageUrl) {
+            // Download the image
+            console.log(`  Downloading image from: ${imageUrl}`);
+            const imageResponse = await fetch(imageUrl);
+            
+            if (!imageResponse.ok) {
+              throw new Error(Failed to download image: ${imageResponse.statusText});
+            }
+            
+            const arrayBuffer = await imageResponse.arrayBuffer();
+            const imageBuffer = Buffer.from(arrayBuffer);
+            
+            // Process with Sharp
+            const processedBuffer = await processImageWithSharp(imageBuffer, options);
+            
+            // UPLOAD BACK TO WORDPRESS (if we have a media ID)
+            let uploadSuccess = false;
+            let newImageUrl = imageUrl; // Default to original if upload fails
+            
+            if (mediaId && website.wpApplicationPassword && website.wpUsername) {
+              console.log(`  Uploading processed image back to WordPress (Media ID: ${mediaId})`);
+              
+              try {
+                // Prepare authentication
+                const username = website.wpUsername || website.wpApplicationName || 'admin';
+                const authString = ${username}:${website.wpApplicationPassword};
+                const authHeader = Basic ${Buffer.from(authString).toString('base64')};
+                
+                // STEP 1: Upload the processed image file
+                const form = new FormData();
+                form.append('file', processedBuffer, {
+                  filename: imageName,
+                  contentType: 'image/jpeg'
+                });
+                
+                const uploadUrl = ${baseUrl}/wp-json/wp/v2/media/${mediaId};
+                console.log(`  Step 1: Uploading file to: ${uploadUrl}`);
+                
+                const uploadResponse = await fetch(uploadUrl, {
+                  method: 'POST',
+                  headers: {
+                    'Authorization': authHeader,
+                    ...form.getHeaders()
+                  },
+                  body: form as any
+                });
+                
+                if (uploadResponse.ok) {
+                  const updatedMedia = await uploadResponse.json();
+                  newImageUrl = updatedMedia.source_url || updatedMedia.guid?.rendered || imageUrl;
+                  
+                  console.log(`  ✅ File uploaded successfully`);
+                  
+                  // STEP 2: Update metadata fields with a separate JSON request
+                  if (options.action !== 'strip') {
+                    console.log(`  Step 2: Updating metadata fields...`);
+                    
+                    // Wait a moment for WordPress to process the file
+                    await new Promise(resolve => setTimeout(resolve, 500));
+                    
+                    const metadataPayload = {
+                      alt_text: options.author ? Image by ${options.author} : '',
+                      caption: options.copyright ? <p>${options.copyright}</p> : '',
+                      description: <p>Processed by AI Content Manager on ${new Date().toLocaleDateString()}.<br>Copyright: ${options.copyright || 'N/A'}<br>Author: ${options.author || 'N/A'}</p>,
+                      title: imageName.replace(/-processed\.jpg$/, '').replace(/-/g, ' ')
+                    };
+                    
+                    console.log(`  Sending metadata:`, {
+                      alt_text: metadataPayload.alt_text,
+                      caption: options.copyright
+                    });
+                    
+                    const metadataResponse = await fetch(uploadUrl, {
+                      method: 'POST',
+                      headers: {
+                        'Authorization': authHeader,
+                        'Content-Type': 'application/json'
+                      },
+                      body: JSON.stringify(metadataPayload)
+                    });
+                    
+                    if (metadataResponse.ok) {
+                      const metadataResult = await metadataResponse.json();
+                      console.log(`  ✅ Metadata fields updated!`);
+                      
+                      // Log what was actually saved
+                      if (metadataResult.alt_text) {
+                        console.log(`  ✅ Alt text saved: "${metadataResult.alt_text}"`);
+                      }
+                      if (metadataResult.caption?.rendered) {
+                        console.log(`  ✅ Caption saved: "${metadataResult.caption.rendered}"`);
+                      }
+                    } else {
+                      const errorText = await metadataResponse.text();
+                      console.error(`  ⚠️ Metadata update failed: ${metadataResponse.status}`);
+                      console.error(`  Error details: ${errorText}`);
+                      
+                      // Try alternative field names (WordPress can be inconsistent)
+                      console.log(`  Trying alternative field format...`);
+                      
+                      const altPayload = {
+                        meta: {
+                          alt_text: options.author ? Image by ${options.author} : ''
+                        },
+                        caption: {
+                          raw: options.copyright || '',
+                          rendered: options.copyright ? <p>${options.copyright}</p> : ''
+                        },
+                        description: {
+                          raw: Processed on ${new Date().toLocaleDateString()},
+                          rendered: <p>Processed on ${new Date().toLocaleDateString()}</p>
+                        }
+                      };
+                      
+                      const altResponse = await fetch(uploadUrl, {
+                        method: 'PATCH', // Try PATCH instead of POST
+                        headers: {
+                          'Authorization': authHeader,
+                          'Content-Type': 'application/json'
+                        },
+                        body: JSON.stringify(altPayload)
+                      });
+                      
+                      if (altResponse.ok) {
+                        console.log(`  ✅ Metadata updated with alternative format`);
+                      } else {
+                        console.log(`  ⚠️ Alternative format also failed`);
+                      }
+                    }
+                  }
+                  
+                  uploadSuccess = true;
+                  console.log(`  ✅ WordPress update complete!`);
+                  console.log(`  New URL: ${newImageUrl}`);
+                  
+                } else {
+                  const errorText = await uploadResponse.text();
+                  console.error(`  ⚠️ WordPress upload failed: ${uploadResponse.status} - ${errorText}`);
+                }
+              } catch (uploadError: any) {
+                console.error(`  ⚠️ Upload error: ${uploadError.message}`);
+              }
+            } else if (!mediaId) {
+              console.log(`  ℹ️ No media ID - cannot update WordPress (content images need manual update)`);
+            } else if (!website.wpApplicationPassword || !website.wpUsername) {
+              console.log(`  ⚠️ WordPress credentials not configured - cannot upload`);
+            }
+            
+            results.success.push({
+              imageId,
+              processingTime: ${Date.now() - startTime}ms,
+              message: uploadSuccess 
+                ? 'Image processed and uploaded to WordPress' 
+                : 'Image processed successfully (WordPress update requires manual upload)',
+              size: processedBuffer.length,
+              uploaded: uploadSuccess,
+              wordpressUrl: newImageUrl
+            });
+          } else {
+            throw new Error('Could not determine image URL');
+          }
+        } else {
+          throw new Error(Unknown image type: ${parts[0]});
+        }
+        
+      } catch (error: any) {
+        console.error(Failed to process ${imageId}:, error.message);
+        results.failed.push(imageId);
+        results.errors.push({
+          imageId,
+          message: error.message || 'Unknown error'
+        });
+      }
+    }
+    
+    // Calculate statistics
+    const successCount = results.success.length;
+    const uploadedCount = results.success.filter(r => r.uploaded).length;
+    const failedCount = results.failed.length;
+    const successRate = ${Math.round((successCount / imageIds.length) * 100)}%;
+    
+    // Return response
+    const response = {
+      total: imageIds.length,
+      processed: successCount,
+      uploaded: uploadedCount,
+      failed: failedCount,
+      successRate,
+      processingTime: ${Date.now()}ms,
+      results: {
+        success: results.success,
+        failed: results.failed
+      },
+      message: uploadedCount > 0 
+        ? Processed ${successCount} images, uploaded ${uploadedCount} to WordPress
+        : Processed ${successCount} of ${imageIds.length} images,
+      errors: results.errors.length > 0 ? results.errors : undefined
+    };
+    
+    console.log(✅ Batch processing complete: ${successCount}/${imageIds.length} successful, ${uploadedCount} uploaded to WordPress);
+    
+    res.json(response);
+    
+  } catch (error: any) {
+    console.error("❌ Failed to process images:", error);
+    res.status(500).json({ 
+      error: 'Failed to process images',
+      message: error.message,
+      details: process.env.NODE_ENV === 'development' ? error.stack : undefined
+    });
+  }
+});
+// GET endpoint for checking image status
+app.get("/api/images/batch-process", requireAuth, async (req: Request, res: Response): Promise<void> => {
+  try {
+    const { contentId } = req.query;
+    
+    if (!contentId) {
+      res.status(400).json({ 
+        error: 'Content ID required' 
+      });
+      return;
+    }
+    
+    // In a real implementation, you'd check the actual processing status
+    // For now, return a simple ready status
+    res.json({
+      status: 'ready',
+      contentId: contentId,
+      message: 'Image processing available'
+    });
+    
+  } catch (error: any) {
+    console.error("❌ Failed to get image status:", error);
+    res.status(500).json({ 
+      error: 'Failed to get image status',
+      message: error.message
+    });
+  }
+});
+
   // ===========================================================================
   // CREATE HTTP SERVER
   // ===========================================================================
