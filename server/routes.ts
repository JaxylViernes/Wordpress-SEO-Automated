import type { Express, Request, Response, NextFunction } from "express";
import { createServer, type Server } from "http";
import { storage } from "./storage";
import { aiService } from "./services/ai-service";
import { seoService } from "./services/seo-service";
import { approvalWorkflowService } from "./services/approval-workflow";
import { insertWebsiteSchema, insertContentSchema } from "@shared/schema";
import { eq, desc } from "drizzle-orm";
import { AuthService } from "./services/auth-service";
import { wordpressService } from "./services/wordpress-service";
import { wordPressAuthService } from "./services/wordpress-auth"; // Adjust path as needed
import { aiFixService } from "./services/ai-fix-service";
import { apiValidationService } from "./services/api-validation";

const authService = new AuthService();

// Extend Request interface for session and user
declare global {
  namespace Express {
    interface Request {
      session?: {
        userId?: string;
        save: (callback: (err?: any) => void) => void;
        destroy: (callback: (err?: any) => void) => void;
      };
      user?: {
        id: string;
        username: string;
        email: string;
        name: string;
      };
    }
  }
}

// Session middleware to check authentication
const requireAuth = async (
  req: Request,
  res: Response,
  next: NextFunction
): Promise<void> => {
  try {
    const sessionId = req.session?.userId;
    if (!sessionId) {
      console.log("❌ No session in requireAuth middleware");
      res.status(401).json({ message: "Authentication required" });
      return;
    }

    const user = await storage.getUser(sessionId);
    if (!user) {
      console.log("❌ User not found in requireAuth middleware");
      req.session?.destroy(() => {});
      res.status(401).json({ message: "Invalid session" });
      return;
    }

    req.user = user;
    next();
  } catch (error) {
    console.error("Auth middleware error:", error);
    res.status(500).json({ message: "Authentication error" });
  }
};
export async function registerRoutes(app: Express): Promise<Server> {
  // =============================================================================
  // AUTHENTICATION ROUTES
  // =============================================================================

  app.post(
    "/api/auth/signup",
    async (req: Request, res: Response): Promise<void> => {
      try {
        console.log("📝 Signup request received:", {
          body: req.body,
          hasUsername: !!req.body.username,
          hasPassword: !!req.body.password,
        });

        const { username, password, email, name } = req.body;

        if (!username || !password) {
          console.error("❌ Missing required fields");
          res.status(400).json({
            message: "Username and password are required",
            errors: ["Username is required", "Password is required"].filter(
              (_, i) => (i === 0 ? !username : !password)
            ),
          });
          return;
        }

        const validation = authService.validateUserData({
          username,
          password,
          email,
          name,
        });
        if (validation.length > 0) {
          console.error("❌ Validation errors:", validation);
          res.status(400).json({
            message: "Validation failed",
            errors: validation,
          });
          return;
        }

        console.log("👤 Creating user...");
        const user = await authService.createUser({
          username,
          password,
          email,
          name,
        });
        console.log("✅ User created:", {
          id: user.id,
          username: user.username,
        });

        if (req.session) {
          req.session.userId = user.id;
          req.session.save((err) => {
            if (err) {
              console.error("❌ Session save error:", err);
              res.status(500).json({ message: "Failed to create session" });
              return;
            }

            console.log("✅ Session created for user:", user.id);

            res.status(201).json({
              success: true,
              message: "Account created successfully",
              user: {
                id: user.id,
                username: user.username,
                email: user.email,
                name: user.name,
              },
            });
          });
        } else {
          console.error("❌ No session available");
          res.status(500).json({ message: "Session not configured" });
        }
      } catch (error) {
        console.error("❌ Signup error:", error);

        if (error instanceof Error) {
          if (error.message.includes("already exists")) {
            res.status(409).json({ message: error.message });
            return;
          }

          if (error.message.includes("Validation failed")) {
            res.status(400).json({ message: error.message });
            return;
          }
        }

        res.status(500).json({ message: "Failed to create account" });
      }
    }
  );

  app.post(
    "/api/auth/login",
    async (req: Request, res: Response): Promise<void> => {
      try {
        console.log("🔐 Login request received:", {
          hasUsername: !!req.body.username,
          hasPassword: !!req.body.password,
          username: req.body.username,
        });

        const { username, password } = req.body;

        if (!username || !password) {
          console.error("❌ Missing login credentials");
          res
            .status(400)
            .json({ message: "Username and password are required" });
          return;
        }

        console.log("🔍 Authenticating user...");
        const user = await authService.authenticateUser(username, password);
        console.log("✅ Authentication successful:", user.username);

        if (req.session) {
          req.session.userId = user.id;
          req.session.save((err) => {
            if (err) {
              console.error("❌ Session save error:", err);
              res.status(500).json({ message: "Failed to create session" });
              return;
            }

            console.log("✅ Session created for login:", user.id);

            res.json({
              success: true,
              message: "Login successful",
              user: {
                id: user.id,
                username: user.username,
                email: user.email,
                name: user.name,
              },
            });
          });
        } else {
          console.error("❌ No session available for login");
          res.status(500).json({ message: "Session not configured" });
        }
      } catch (error) {
        console.error("❌ Login error:", error);

        if (
          error instanceof Error &&
          error.message.includes("Invalid username or password")
        ) {
          res.status(401).json({ message: "Invalid username or password" });
          return;
        }

        res.status(500).json({ message: "Login failed" });
      }
    }
  );

  app.post(
    "/api/auth/logout",
    async (req: Request, res: Response): Promise<void> => {
      try {
        const userId = req.session?.userId;

        req.session?.destroy((err) => {
          if (err) {
            console.error("Session destroy error:", err);
            res.status(500).json({ message: "Failed to logout" });
            return;
          }

          res.clearCookie("connect.sid");
          res.json({
            success: true,
            message: "Logged out successfully",
          });
        });
      } catch (error) {
        console.error("Logout error:", error);
        res.status(500).json({ message: "Logout failed" });
      }
    }
  );

  app.get(
    "/api/auth/me",
    async (req: Request, res: Response): Promise<void> => {
      try {
        console.log("👤 Auth check request, session:", {
          hasSession: !!req.session,
          userId: req.session?.userId,
        });

        const sessionId = req.session?.userId;
        if (!sessionId) {
          console.log("❌ No session ID found");
          res.status(401).json({ message: "Authentication required" });
          return;
        }

        const user = await storage.getUser(sessionId);
        if (!user) {
          console.log("❌ User not found for session:", sessionId);
          req.session?.destroy(() => {});
          res.status(401).json({ message: "Invalid session" });
          return;
        }

        console.log("✅ User found:", { id: user.id, username: user.username });

        res.json({
          id: user.id,
          username: user.username,
          email: user.email || null,
          name: user.name || null,
        });
      } catch (error) {
        console.error("❌ Auth check error:", error);
        res.status(500).json({ message: "Authentication error" });
      }
    }
  );

  // =============================================================================
  // USER-SCOPED WEBSITES ROUTES
  // =============================================================================

  app.get(
    "/api/user/websites",
    requireAuth,
    async (req: Request, res: Response): Promise<void> => {
      try {
        const userId = req.user!.id;
        console.log(`🌐 Fetching websites for user: ${userId}`);

        const websites = await storage.getUserWebsites(userId);
        console.log(`✅ Found ${websites.length} websites for user ${userId}`);

        res.json(websites);
      } catch (error) {
        console.error("Failed to fetch user websites:", error);
        res.status(500).json({ message: "Failed to fetch websites" });
      }
    }
  );

  app.get(
    "/api/user/websites/:id",
    requireAuth,
    async (req: Request, res: Response): Promise<void> => {
      try {
        const userId = req.user!.id;
        const website = await storage.getUserWebsite(req.params.id, userId);
        if (!website) {
          res
            .status(404)
            .json({ message: "Website not found or access denied" });
          return;
        }
        res.json(website);
      } catch (error) {
        console.error("Failed to fetch user website:", error);
        res.status(500).json({ message: "Failed to fetch website" });
      }
    }
  );

  app.post(
    "/api/user/websites",
    requireAuth,
    async (req: Request, res: Response): Promise<void> => {
      try {
        const userId = req.user!.id;
        console.log(`🌐 Creating website for user: ${userId}`, req.body);

        const validatedData = insertWebsiteSchema.parse(req.body);
        const websiteWithUserId = { ...validatedData, userId };

        const website = await storage.createWebsite(websiteWithUserId);
        console.log(`✅ Website created successfully:`, website.id);

        res.status(201).json(website);
      } catch (error) {
        console.error("Failed to create website:", error);

        if (error instanceof Error) {
          if (error.message.includes("authentication")) {
            res
              .status(401)
              .json({
                message:
                  "WordPress authentication failed. Please check your credentials.",
              });
            return;
          }
          if (error.message.includes("validation")) {
            res
              .status(400)
              .json({ message: "Invalid website data: " + error.message });
            return;
          }
        }

        res.status(400).json({ message: "Failed to create website" });
      }
    }
  );

  app.put(
    "/api/user/websites/:id",
    requireAuth,
    async (req: Request, res: Response): Promise<void> => {
      try {
        const userId = req.user!.id;
        // Verify ownership before update
        const existingWebsite = await storage.getUserWebsite(
          req.params.id,
          userId
        );
        if (!existingWebsite) {
          res
            .status(404)
            .json({ message: "Website not found or access denied" });
          return;
        }

        const website = await storage.updateWebsite(req.params.id, req.body);
        res.json(website);
      } catch (error) {
        console.error("Failed to update website:", error);
        res.status(500).json({ message: "Failed to update website" });
      }
    }
  );

  app.delete(
    "/api/user/websites/:id",
    requireAuth,
    async (req: Request, res: Response): Promise<void> => {
      try {
        const userId = req.user!.id;
        // Verify ownership before delete
        const existingWebsite = await storage.getUserWebsite(
          req.params.id,
          userId
        );
        if (!existingWebsite) {
          res
            .status(404)
            .json({ message: "Website not found or access denied" });
          return;
        }

        const deleted = await storage.deleteWebsite(req.params.id);
        if (!deleted) {
          res.status(404).json({ message: "Website not found" });
          return;
        }
        res.status(204).send();
      } catch (error) {
        console.error("Failed to delete website:", error);
        res.status(500).json({ message: "Failed to delete website" });
      }
    }
  );

  // Website ownership validation endpoint
  app.post(
    "/api/user/websites/:id/validate-ownership",
    requireAuth,
    async (req: Request, res: Response): Promise<void> => {
      try {
        const userId = req.user!.id;
        const website = await storage.getUserWebsite(req.params.id, userId);
        if (!website) {
          res
            .status(403)
            .json({ message: "Website not found or access denied" });
          return;
        }
        res.json({ valid: true, websiteId: website.id, userId });
      } catch (error) {
        console.error("Website ownership validation failed:", error);
        res.status(500).json({ message: "Validation failed" });
      }
    }
  );

  // =============================================================================
  // USER-SCOPED CONTENT ROUTES
  // =============================================================================

  app.get(
    "/api/user/websites/:id/content",
    requireAuth,
    async (req: Request, res: Response): Promise<void> => {
      try {
        const userId = req.user!.id;
        // Verify website ownership first
        const website = await storage.getUserWebsite(req.params.id, userId);
        if (!website) {
          res
            .status(404)
            .json({ message: "Website not found or access denied" });
          return;
        }

        const content = await storage.getContentByWebsite(req.params.id);
        res.json(content);
      } catch (error) {
        console.error("Failed to fetch content:", error);
        res.status(500).json({ message: "Failed to fetch content" });
      }
    }
  );

  app.post(
    "/api/user/content/generate",
    requireAuth,
    async (req: Request, res: Response): Promise<void> => {
      try {
        const userId = req.user!.id;
        const { websiteId, ...contentData } = req.body;

        console.log("🔍 DEBUG: Raw request body:", {
          websiteId,
          contentData: {
            includeImages: contentData.includeImages,
            imageCount: contentData.imageCount,
            imageStyle: contentData.imageStyle,
            aiProvider: contentData.aiProvider,
            topic: contentData.topic,
          },
        });

        // Verify website ownership
        const website = await storage.getUserWebsite(websiteId, userId);
        if (!website) {
          res
            .status(403)
            .json({ message: "Website not found or access denied" });
          return;
        }

        const {
          topic,
          keywords,
          tone,
          wordCount,
          brandVoice,
          targetAudience,
          eatCompliance,
          aiProvider = "openai",
          includeImages = false,
          imageCount = 0,
          imageStyle = "natural",
        } = contentData;

        if (!topic) {
          res.status(400).json({ message: "Topic is required" });
          return;
        }

        // UPDATED: Remove OpenAI requirement for images - just check if OpenAI API key exists for DALL-E
        if (
          includeImages &&
          !process.env.OPENAI_API_KEY &&
          !process.env.OPENAI_API_KEY_ENV_VAR
        ) {
          res.status(400).json({
            message: "Image generation requires OpenAI API key for DALL-E 3",
          });
          return;
        }

        // Validate image count
        if (includeImages && (imageCount < 1 || imageCount > 3)) {
          res.status(400).json({
            message: "Image count must be between 1 and 3",
          });
          return;
        }

        // Updated validation to include Gemini
        if (
          aiProvider &&
          !["openai", "anthropic", "gemini"].includes(aiProvider)
        ) {
          res.status(400).json({
            message: "AI provider must be 'openai', 'anthropic', or 'gemini'",
          });
          return;
        }

        console.log(
          `🤖 Generating content with ${aiProvider.toUpperCase()} for topic: ${topic}`
        );
        if (includeImages) {
          console.log(
            `🎨 Will also generate ${imageCount} images with DALL-E 3`
          );
        }

        const result = await aiService.generateContent({
          websiteId,
          topic,
          keywords: keywords || [],
          tone: tone || "professional",
          wordCount: wordCount || 800,
          seoOptimized: true,
          brandVoice: brandVoice || "professional",
          targetAudience,
          eatCompliance: eatCompliance || false,
          aiProvider: aiProvider as "openai" | "anthropic" | "gemini",
          userId: req.user!.id,
          includeImages,
          imageCount,
          imageStyle,
        });

        // Save content with proper cost tracking
        const content = await storage.createContent({
          userId,
          websiteId,
          title: result.title,
          body: result.content,
          excerpt: result.excerpt,
          metaDescription: result.metaDescription,
          metaTitle: result.metaTitle,
          seoScore: Math.max(1, Math.min(100, Math.round(result.seoScore))),
          readabilityScore: Math.max(
            1,
            Math.min(100, Math.round(result.readabilityScore))
          ),
          brandVoiceScore: Math.max(
            1,
            Math.min(100, Math.round(result.brandVoiceScore))
          ),
          tokensUsed: Math.max(1, result.tokensUsed),
          costUsd: Math.max(1, Math.round((result.costUsd || 0.001) * 100)), // Text cost only
          eatCompliance: result.eatCompliance,
          seoKeywords: result.keywords,
          aiModel:
            aiProvider === "openai"
              ? "gpt-4o"
              : aiProvider === "anthropic"
              ? "claude-3-5-sonnet-20250106"
              : "gemini-1.5-pro",
          hasImages: includeImages && result.images?.length > 0,
          imageCount: result.images?.length || 0,
          imageCostCents: Math.round((result.totalImageCost || 0) * 100),
        });

        console.log(
          `✅ Content saved with scores - SEO: ${
            content.seoScore
          }, Readability: ${content.readabilityScore}, Brand: ${
            content.brandVoiceScore
          }, Tokens: ${content.tokensUsed}, Text Cost: ${
            content.costUsd
          } cents, Image Cost: ${Math.round(
            (result.totalImageCost || 0) * 100
          )} cents`
        );

        // Save images to database if generated
        if (result.images && result.images.length > 0) {
          for (const image of result.images) {
            await storage.createContentImage({
              contentId: content.id,
              userId,
              websiteId,
              originalUrl: image.url,
              filename: image.filename,
              altText: image.altText,
              generationPrompt: image.prompt,
              costCents: Math.round(image.cost * 100),
              imageStyle,
              size: "1024x1024",
              status: "generated",
            });
          }
        }

        // Log the activity
        await storage.createActivityLog({
          userId,
          websiteId,
          type: "content_generated",
          description: `AI content generated: "${
            result.title
          }" (${result.aiProvider.toUpperCase()}${
            result.images?.length
              ? ` + ${result.images.length} DALL-E images`
              : ""
          })`,
          metadata: {
            contentId: content.id,
            contentAiProvider: result.aiProvider,
            imageAiProvider: result.images?.length ? "dall-e-3" : null,
            tokensUsed: content.tokensUsed,
            textCostCents: content.costUsd,
            hasImages: !!result.images?.length,
            imageCount: result.images?.length || 0,
            imageCostCents: Math.round((result.totalImageCost || 0) * 100),
          },
        });

        res.json({ content, aiResult: result });
      } catch (error) {
        console.error("Content generation error:", error);

        let statusCode = 500;
        let errorMessage =
          error instanceof Error ? error.message : "Failed to generate content";

        if (error instanceof Error) {
          if (error.name === "AIProviderError") {
            statusCode = 400;
          } else if (error.name === "AnalysisError") {
            statusCode = 422;
            errorMessage = `Content generated successfully, but analysis failed: ${error.message}`;
          } else if (error.message.includes("Image generation failed")) {
            statusCode = 422;
            errorMessage = `Content generated successfully, but image generation failed: ${error.message}`;
          }
        }

        res.status(statusCode).json({
          message: errorMessage,
          error: error instanceof Error ? error.name : "UnknownError",
        });
      }
    }
  );

  app.post(
    "/api/user/content/:id/upload-images",
    requireAuth,
    async (req: Request, res: Response): Promise<void> => {
      try {
        const userId = req.user!.id;
        const contentId = req.params.id;

        // Get the content and verify ownership
        const content = await storage.getContent(contentId);
        if (!content || content.userId !== userId) {
          res
            .status(404)
            .json({ message: "Content not found or access denied" });
          return;
        }

        // Get the website for WordPress credentials
        const website = await storage.getUserWebsite(content.websiteId, userId);
        if (!website) {
          res.status(404).json({ message: "Website not found" });
          return;
        }

        // Get images for this content
        const images = await storage.getContentImages(contentId);
        if (images.length === 0) {
          res.status(400).json({ message: "No images to upload" });
          return;
        }

        const wpCredentials = {
          url: website.url,
          username: website.wpUsername || "your_username",
          applicationPassword:
            website.wpApplicationPassword || "your_app_password",
        };

        const uploadResults = [];
        let successCount = 0;

        for (const image of images) {
          if (image.status === "uploaded") {
            uploadResults.push({
              imageId: image.id,
              status: "already_uploaded",
              wpUrl: image.wordpressUrl,
            });
            successCount++;
            continue;
          }

          try {
            const uploadResult = await imageService.uploadImageToWordPress(
              image.originalUrl,
              image.filename,
              image.altText,
              wpCredentials
            );

            // Update image record with WordPress info
            await storage.updateContentImage(image.id, {
              wordpressMediaId: uploadResult.id,
              wordpressUrl: uploadResult.url,
              status: "uploaded",
            });

            uploadResults.push({
              imageId: image.id,
              status: "uploaded",
              wpMediaId: uploadResult.id,
              wpUrl: uploadResult.url,
            });

            successCount++;
          } catch (uploadError) {
            console.error(`Failed to upload image ${image.id}:`, uploadError);

            await storage.updateContentImage(image.id, {
              status: "failed",
              uploadError: uploadError.message,
            });

            uploadResults.push({
              imageId: image.id,
              status: "failed",
              error: uploadError.message,
            });
          }
        }

        res.json({
          success: successCount > 0,
          message: `${successCount}/${images.length} images uploaded successfully`,
          results: uploadResults,
          successCount,
          totalCount: images.length,
        });
      } catch (error) {
        console.error("Image upload error:", error);
        res.status(500).json({
          message: "Failed to upload images",
          error: error.message,
        });
      }
    }
  );

  app.put(
    "/api/user/content/:id",
    requireAuth,
    async (req: Request, res: Response): Promise<void> => {
      try {
        const userId = req.user!.id;
        const contentId = req.params.id;
        const {
          websiteId,
          aiProvider,
          regenerateImages = false,
          includeImages = false,
          imageCount = 0,
          imageStyle = "natural",
          ...updateData
        } = req.body;

        console.log("DEBUG: Content update parameters:", {
          contentAI: aiProvider,
          regenerateImages,
          includeImages,
          imageCount,
          imageStyle,
        });

        // Verify website ownership if websiteId is provided
        if (websiteId) {
          const website = await storage.getUserWebsite(websiteId, userId);
          if (!website) {
            res
              .status(403)
              .json({ message: "Website not found or access denied" });
            return;
          }
        }

        // If aiProvider is specified, REGENERATE the content completely
        let regenerationResult = null;
        if (aiProvider && updateData.title && updateData.body) {
          try {
            console.log(
              `Content AI: ${aiProvider.toUpperCase()}, Image AI: ${
                regenerateImages || includeImages ? "DALL-E 3" : "None"
              }`
            );

            // Get existing content to check for images
            const existingContent = await storage.getContent(contentId);
            const hasExistingImages = existingContent?.hasImages || false;
            const existingImageCount = existingContent?.imageCount || 0;

            // UPDATED: Determine image settings (independent of content AI provider)
            let shouldIncludeImages = false;
            let finalImageCount = 0;
            let finalImageStyle = imageStyle || "natural";

            if (regenerateImages) {
              // User wants to regenerate images - check if OpenAI API key is available
              if (
                !process.env.OPENAI_API_KEY &&
                !process.env.OPENAI_API_KEY_ENV_VAR
              ) {
                throw new Error(
                  "Image regeneration requires OpenAI API key for DALL-E 3"
                );
              }
              shouldIncludeImages = true;
              finalImageCount = imageCount || existingImageCount || 1;
              console.log("Will regenerate images with DALL-E:", {
                finalImageCount,
                finalImageStyle,
              });
            } else if (!regenerateImages && hasExistingImages) {
              // User wants to keep existing images
              shouldIncludeImages = false;
              finalImageCount = 0;
              console.log("Will keep existing images");
            } else if (includeImages) {
              // New image generation request - check if OpenAI API key is available
              if (
                !process.env.OPENAI_API_KEY &&
                !process.env.OPENAI_API_KEY_ENV_VAR
              ) {
                throw new Error(
                  "Image generation requires OpenAI API key for DALL-E 3"
                );
              }
              shouldIncludeImages = true;
              finalImageCount = imageCount || 1;
              console.log("Will add new images with DALL-E:", {
                finalImageCount,
                finalImageStyle,
              });
            }

            const keywords = Array.isArray(updateData.seoKeywords)
              ? updateData.seoKeywords
              : typeof updateData.seoKeywords === "string"
              ? updateData.seoKeywords.split(",").map((k) => k.trim())
              : [];

            // UPDATED: Generate content with selected AI provider, images with DALL-E when needed
            console.log("Generation parameters:", {
              contentProvider: aiProvider,
              imageProvider: shouldIncludeImages ? "dall-e-3" : "none",
              topic: updateData.title,
              includeImages: shouldIncludeImages,
              imageCount: finalImageCount,
            });

            // Generate content with selected AI provider (images handled internally)
            regenerationResult = await aiService.generateContent({
              websiteId: websiteId || contentId,
              topic: updateData.title,
              keywords: keywords,
              tone: updateData.tone || "professional",
              wordCount: updateData.body
                ? updateData.body.split(" ").length
                : 800,
              seoOptimized: true,
              brandVoice: updateData.brandVoice,
              targetAudience: updateData.targetAudience,
              eatCompliance: updateData.eatCompliance || false,
              aiProvider: aiProvider as "openai" | "anthropic" | "gemini",
              userId: userId,
              includeImages: shouldIncludeImages,
              imageCount: finalImageCount,
              imageStyle: finalImageStyle,
            });

            if (regenerationResult) {
              console.log("Regeneration completed:", {
                contentAI: aiProvider,
                imageAI: shouldIncludeImages ? "dall-e-3" : "none",
                hasImages: !!regenerationResult.images?.length,
                imageCount: regenerationResult.images?.length || 0,
                textCost: regenerationResult.costUsd,
                imageCost: regenerationResult.totalImageCost || 0,
              });

              // Update content data
              updateData.title = regenerationResult.title;
              updateData.body = regenerationResult.content;
              updateData.excerpt = regenerationResult.excerpt;
              updateData.metaDescription = regenerationResult.metaDescription;
              updateData.metaTitle = regenerationResult.metaTitle;
              updateData.seoKeywords = regenerationResult.keywords;

              // Update scores
              updateData.seoScore = Math.max(
                1,
                Math.min(100, Math.round(regenerationResult.seoScore))
              );
              updateData.readabilityScore = Math.max(
                1,
                Math.min(100, Math.round(regenerationResult.readabilityScore))
              );
              updateData.brandVoiceScore = Math.max(
                1,
                Math.min(100, Math.round(regenerationResult.brandVoiceScore))
              );

              // Update costs and tokens
              updateData.tokensUsed = Math.max(
                1,
                Math.round(regenerationResult.tokensUsed)
              );
              updateData.costUsd = Math.max(
                1,
                Math.round(regenerationResult.costUsd * 100)
              ); // Text cost only

              // Update image information
              updateData.hasImages = !!regenerationResult.images?.length;
              updateData.imageCount = regenerationResult.images?.length || 0;
              updateData.imageCostCents = Math.round(
                (regenerationResult.totalImageCost || 0) * 100
              );

              // Update AI model (content AI, not image AI)
              updateData.aiModel =
                aiProvider === "openai"
                  ? "gpt-4o"
                  : aiProvider === "anthropic"
                  ? "claude-3-5-sonnet-20250106"
                  : "gemini-1.5-pro";

              console.log(
                `Content regenerated with ${aiProvider.toUpperCase()}, images with DALL-E - SEO: ${
                  updateData.seoScore
                }%, Images: ${updateData.imageCount}`
              );

              // Save images to database if generated
              if (
                regenerationResult.images &&
                regenerationResult.images.length > 0
              ) {
                console.log(
                  `Saving ${regenerationResult.images.length} DALL-E images to database`
                );

                // Delete existing images if regenerating
                if (regenerateImages) {
                  await storage.deleteContentImages(contentId);
                  console.log("Deleted existing images for regeneration");
                }

                // Save new images
                for (const image of regenerationResult.images) {
                  await storage.createContentImage({
                    contentId: contentId,
                    userId,
                    websiteId: websiteId || existingContent.websiteId,
                    originalUrl: image.url,
                    filename: image.filename,
                    altText: image.altText,
                    generationPrompt: image.prompt,
                    costCents: Math.round(image.cost * 100),
                    imageStyle: finalImageStyle,
                    size: "1024x1024",
                    status: "generated",
                  });
                }
              }
            }
          } catch (regenerationError) {
            console.error(`Content regeneration failed:`, regenerationError);
            // Continue with update even if regeneration fails
          }
        }

        // Perform the update
        const updatedContent = await storage.updateContent(
          contentId,
          updateData
        );
        if (!updatedContent) {
          res.status(404).json({ message: "Content not found" });
          return;
        }

        // Log the activity
        if (regenerationResult && websiteId) {
          try {
            const hasImages = regenerationResult.images?.length > 0;
            const activityDescription = hasImages
              ? `Content regenerated with ${aiProvider?.toUpperCase()}, images with DALL-E: "${
                  updatedContent.title
                }"`
              : `Content regenerated with ${aiProvider?.toUpperCase()}: "${
                  updatedContent.title
                }"`;

            await storage.createActivityLog({
              userId,
              websiteId,
              type: "content_regenerated",
              description: activityDescription,
              metadata: {
                contentId: updatedContent.id,
                contentAiProvider: aiProvider,
                imageAiProvider: hasImages ? "dall-e-3" : null,
                tokensUsed: updateData.tokensUsed,
                textCostCents: updateData.costUsd,
                regenerated: !!regenerationResult,
                imagesRegenerated: regenerateImages,
                newImageCount: regenerationResult?.images?.length || 0,
                imageCostCents: Math.round(
                  (regenerationResult?.totalImageCost || 0) * 100
                ),
              },
            });
          } catch (logError) {
            console.warn("Failed to log activity:", logError);
          }
        }

        res.json({
          content: updatedContent,
          regeneration: regenerationResult
            ? {
                success: true,
                contentAiProvider: aiProvider,
                imageAiProvider:
                  regenerationResult.images?.length > 0 ? "dall-e-3" : null,
                tokensUsed: regenerationResult.tokensUsed,
                costUsd: regenerationResult.costUsd,
                seoScore: regenerationResult.seoScore,
                readabilityScore: regenerationResult.readabilityScore,
                brandVoiceScore: regenerationResult.brandVoiceScore,
                imagesRegenerated: regenerateImages,
                newImageCount: regenerationResult.images?.length || 0,
                imageCostUsd: regenerationResult.totalImageCost || 0,
              }
            : null,
        });
      } catch (error) {
        console.error("Content update error:", error);

        let statusCode = 500;
        let errorMessage = "Failed to update content";

        if (error instanceof Error) {
          errorMessage = error.message;
          if (error.name === "ValidationError") {
            statusCode = 400;
          } else if (error.name === "AIProviderError") {
            statusCode = 400;
            errorMessage = `Content regeneration failed: ${error.message}`;
          }
        }

        res.status(statusCode).json({
          message: errorMessage,
          error: error instanceof Error ? error.name : "UnknownError",
        });
      }
    }
  );

  app.post(
    "/api/user/content/:id/publish",
    requireAuth,
    async (req: Request, res: Response): Promise<void> => {
      try {
        const userId = req.user!.id;
        const contentId = req.params.id;

        console.log(`📝 Publishing content ${contentId} for user ${userId}`);

        // Get the content
        const content = await storage.getContent(contentId);
        if (!content || content.userId !== userId) {
          res
            .status(404)
            .json({ message: "Content not found or access denied" });
          return;
        }

        // Get the website
        const website = await storage.getUserWebsite(content.websiteId, userId);
        if (!website) {
          res
            .status(404)
            .json({ message: "Website not found or access denied" });
          return;
        }

        // Check if already published
        if (content.wordpressPostId && content.status === "published") {
          res.status(400).json({
            message: "Content already published to WordPress",
            wordpressPostId: content.wordpressPostId,
            wordpressUrl:
              content.wordpressUrl ||
              `${website.url}/?p=${content.wordpressPostId}`,
          });
          return;
        }

        // Use hardcoded credentials for now (no encryption/decryption)
        const wpCredentials = {
          applicationName: "AI Content Manager",
          applicationPassword: "nm48 i9wF QyBG 4ZzS AtOi FppB", // Your test password
          username: website.wpUsername || "info@murrayimmeubles.com", // Your WordPress username
        };

        console.log(`🔐 Using WordPress credentials:`);
        console.log(`- URL: ${website.url}`);
        console.log(`- Username: ${wpCredentials.username}`);
        console.log(
          `- Password: ${wpCredentials.applicationPassword.substring(0, 10)}...`
        );

        // Test WordPress connection with diagnostics
        console.log(`🔗 Testing WordPress connection for ${website.url}...`);

        const connectionTest =
          await wordPressAuthService.testConnectionWithDiagnostics(
            website.url,
            wpCredentials
          );

        if (!connectionTest.success) {
          console.error(
            "❌ WordPress connection failed:",
            connectionTest.error
          );
          console.log("Full diagnostics:", connectionTest.diagnostics);

          res.status(400).json({
            message: `Cannot connect to WordPress: ${connectionTest.error}`,
            error: "WP_CONNECTION_FAILED",
            diagnostics: connectionTest.diagnostics,
            troubleshooting: connectionTest.diagnostics?.recommendations || [
              "Verify WordPress URL is correct and accessible",
              "Check Application Password is valid and not expired",
              "Ensure WordPress REST API is enabled",
              "Check firewall/security plugin settings",
              "Verify user has publishing permissions",
            ],
          });
          return;
        }

        console.log(`✅ WordPress connection successful!`);
        console.log("User info:", connectionTest.userInfo);

        // Prepare post data
        const postData = {
          title: content.title,
          content: content.body,
          excerpt: content.excerpt || "",
          status: "publish" as const,
          meta: {
            description: content.metaDescription || content.excerpt || "",
            title: content.metaTitle || content.title,
          },
        };

        let wpResult;
        try {
          if (content.wordpressPostId) {
            // Update existing post
            console.log(
              `📝 Updating existing WordPress post ${content.wordpressPostId}`
            );
            wpResult = await wordpressService.updatePost(
              {
                url: website.url,
                username: wpCredentials.username,
                applicationPassword: wpCredentials.applicationPassword,
              },
              content.wordpressPostId,
              postData
            );
          } else {
            // Create new post
            console.log(`🆕 Creating new WordPress post`);
            wpResult = await wordpressService.publishPost(
              {
                url: website.url,
                username: wpCredentials.username,
                applicationPassword: wpCredentials.applicationPassword,
              },
              postData
            );
          }
        } catch (wpError) {
          console.error("❌ WordPress publish error:", wpError);

          await storage.updateContent(contentId, {
            status: "publish_failed",
            publishError:
              wpError instanceof Error
                ? wpError.message
                : "Unknown WordPress error",
          });

          res.status(500).json({
            message:
              wpError instanceof Error
                ? wpError.message
                : "Failed to publish to WordPress",
            error: "WP_PUBLISH_FAILED",
          });
          return;
        }

        // Update content with WordPress details
        const updatedContent = await storage.updateContent(contentId, {
          status: "published",
          publishDate: new Date(),
          wordpressPostId: wpResult.id,
          wordpressUrl: wpResult.link,
          publishError: null,
        });

        // Log the activity
        await storage.createActivityLog({
          userId,
          websiteId: content.websiteId,
          type: "content_published",
          description: `Content published to WordPress: "${content.title}"`,
          metadata: {
            contentId: content.id,
            wordpressPostId: wpResult.id,
            wordpressUrl: wpResult.link,
            publishMethod: content.wordpressPostId ? "update" : "create",
          },
        });

        console.log(
          `🎉 Content published successfully! Post ID: ${wpResult.id}`
        );

        res.json({
          success: true,
          content: updatedContent,
          wordpress: {
            postId: wpResult.id,
            url: wpResult.link,
            status: wpResult.status,
          },
          message: "Content published to WordPress successfully",
          debug: {
            connectionDiagnostics: connectionTest.diagnostics,
          },
        });
      } catch (error) {
        console.error("❌ Publish endpoint error:", error);

        const errorMessage =
          error instanceof Error ? error.message : "Failed to publish content";
        res.status(500).json({
          message: errorMessage,
          error: "PUBLISH_FAILED",
        });
      }
    }
  );

  app.get("/api/user/content/:id", requireAuth, async (req, res) => {
    try {
      const userId = req.user!.id;
      const contentId = req.params.id;

      const content = await storage.getContent(contentId);
      if (!content || content.userId !== userId) {
        res.status(404).json({ message: "Content not found or access denied" });
        return;
      }

      // Fetch related images
      const images = await storage.getContentImages(contentId);

      res.json({
        ...content,
        content: content.body,
        wordCount: content.body ? content.body.split(/\s+/).length : 0,
        readingTime: content.body
          ? Math.ceil(content.body.split(/\s+/).length / 200)
          : 0,
        images, // ← add this
      });
    } catch (error) {
      console.error("Failed to fetch content:", error);
      res.status(500).json({ message: "Failed to fetch content" });
    }
  });

  // =============================================================================
  // USER-SCOPED CLIENT REPORTS ROUTES (ADD THIS SECTION)
  // =============================================================================

  app.get(
    "/api/user/reports",
    requireAuth,
    async (req: Request, res: Response): Promise<void> => {
      try {
        const userId = req.user!.id;
        console.log(`📊 Fetching all reports for user: ${userId}`);

        // Get all reports for user's websites
        const websites = await storage.getUserWebsites(userId);
        const allReports = [];

        for (const website of websites) {
          const reports = await storage.getClientReports(website.id);
          // Add website info to each report
          const reportsWithWebsite = reports.map((report) => ({
            ...report,
            websiteName: website.name,
            websiteUrl: website.url,
          }));
          allReports.push(...reportsWithWebsite);
        }

        // Sort by generated date, most recent first
        allReports.sort(
          (a, b) =>
            new Date(b.generatedAt).getTime() -
            new Date(a.generatedAt).getTime()
        );

        console.log(`✅ Found ${allReports.length} reports for user ${userId}`);
        res.json(allReports);
      } catch (error) {
        console.error("Failed to fetch user reports:", error);
        res.status(500).json({ message: "Failed to fetch reports" });
      }
    }
  );

  app.get(
    "/api/user/websites/:id/reports",
    requireAuth,
    async (req: Request, res: Response): Promise<void> => {
      try {
        const userId = req.user!.id;
        const websiteId = req.params.id;

        // Verify website ownership
        const website = await storage.getUserWebsite(websiteId, userId);
        if (!website) {
          res
            .status(404)
            .json({ message: "Website not found or access denied" });
          return;
        }

        const reports = await storage.getClientReports(websiteId);
        const reportsWithWebsite = reports.map((report) => ({
          ...report,
          websiteName: website.name,
          websiteUrl: website.url,
        }));

        res.json(reportsWithWebsite);
      } catch (error) {
        console.error("Failed to fetch client reports:", error);
        res.status(500).json({ message: "Failed to fetch client reports" });
      }
    }
  );

  app.post(
    "/api/user/websites/:id/reports/generate",
    requireAuth,
    async (req: Request, res: Response): Promise<void> => {
      try {
        const userId = req.user!.id;
        const websiteId = req.params.id;
        const { reportType = "monthly" } = req.body;

        console.log(
          `🔄 Generating ${reportType} report for website: ${websiteId}, user: ${userId}`
        );

        // Verify website ownership
        const website = await storage.getUserWebsite(websiteId, userId);
        if (!website) {
          res
            .status(404)
            .json({ message: "Website not found or access denied" });
          return;
        }

        // Generate report data from existing data
        const reportData = await generateReportData(
          websiteId,
          reportType,
          userId
        );

        // Create the report
        const report = await storage.createClientReport({
          userId,
          websiteId,
          reportType,
          period: reportData.period,
          data: reportData.data,
          insights: reportData.insights,
          roiData: reportData.roiData,
        });

        console.log(`✅ Report generated successfully: ${report.id}`);

        // Log activity
        await storage.createActivityLog({
          userId,
          websiteId,
          type: "report_generated",
          description: `${reportType} report generated for ${website.name}`,
          metadata: {
            reportId: report.id,
            reportType,
            period: reportData.period,
          },
        });

        res.json({
          ...report,
          websiteName: website.name,
          websiteUrl: website.url,
        });
      } catch (error) {
        console.error("Report generation error:", error);
        res.status(500).json({
          message: "Failed to generate report",
          error: error instanceof Error ? error.message : "Unknown error",
        });
      }
    }
  );

  // Helper function to generate report data from existing data
  async function generateReportData(
    websiteId: string,
    reportType: string,
    userId: string
  ) {
    console.log(
      `📊 Generating report data for website: ${websiteId}, type: ${reportType}`
    );

    const now = new Date();
    let startDate: Date;
    let period: string;

    // Calculate date range based on report type
    if (reportType === "weekly") {
      startDate = new Date(now.getTime() - 7 * 24 * 60 * 60 * 1000);
      period = `Week ${Math.ceil(now.getDate() / 7)}, ${now.getFullYear()}`;
    } else if (reportType === "monthly") {
      startDate = new Date(now.getFullYear(), now.getMonth(), 1);
      period = `${now.toLocaleDateString("en-US", {
        month: "long",
        year: "numeric",
      })}`;
    } else {
      // quarterly
      const quarter = Math.floor(now.getMonth() / 3) + 1;
      startDate = new Date(now.getFullYear(), (quarter - 1) * 3, 1);
      period = `Q${quarter} ${now.getFullYear()}`;
    }

    console.log(
      `📅 Report period: ${period} (from ${startDate.toISOString()})`
    );

    try {
      // Check for existing report to prevent duplicates
      const existingReports = await storage.getClientReports(websiteId);
      const duplicateReport = existingReports.find(
        (report) => report.reportType === reportType && report.period === period
      );

      if (duplicateReport) {
        console.log(`⚠️ Duplicate report found for ${period}, ${reportType}`);
        // Return existing data instead of generating new mock data
        return {
          period: duplicateReport.period,
          data: duplicateReport.data,
          insights: duplicateReport.insights,
          roiData: duplicateReport.roiData,
        };
      }

      // Get ACTUAL data for the period
      const [content, seoReports, activityLogs] = await Promise.all([
        storage.getContentByWebsite(websiteId),
        storage.getSeoReportsByWebsite(websiteId),
        storage.getActivityLogs(websiteId),
      ]);

      console.log(
        `📊 Data fetched - Content: ${content.length}, SEO Reports: ${seoReports.length}, Activity: ${activityLogs.length}`
      );

      // Filter data by date range
      const periodContent = content.filter(
        (c) => new Date(c.createdAt) >= startDate
      );
      const periodSeoReports = seoReports.filter(
        (r) => new Date(r.createdAt) >= startDate
      );
      const periodActivity = activityLogs.filter(
        (a) => new Date(a.createdAt) >= startDate
      );

      // Calculate FACTUAL metrics from actual data
      const publishedContent = periodContent.filter(
        (c) => c.status === "published"
      );
      const latestSeoReport = seoReports[0]; // Most recent SEO report
      const previousSeoReport = seoReports[1]; // Previous SEO report for comparison

      // Calculate SEO score change (factual)
      const seoScoreChange =
        latestSeoReport && previousSeoReport
          ? latestSeoReport.score - previousSeoReport.score
          : 0;

      // Calculate average scores from ACTUAL content (factual)
      const avgSeoScore =
        periodContent.length > 0
          ? Math.round(
              periodContent.reduce((sum, c) => sum + (c.seoScore || 0), 0) /
                periodContent.length
            )
          : 0;

      const avgReadabilityScore =
        periodContent.length > 0
          ? Math.round(
              periodContent.reduce(
                (sum, c) => sum + (c.readabilityScore || 0),
                0
              ) / periodContent.length
            )
          : 0;

      const avgBrandVoiceScore =
        periodContent.length > 0
          ? Math.round(
              periodContent.reduce(
                (sum, c) => sum + (c.brandVoiceScore || 0),
                0
              ) / periodContent.length
            )
          : 0;

      // Calculate ACTUAL costs and tokens (factual)
      const totalCostCents = periodContent.reduce(
        (sum, c) => sum + (c.costUsd || 0),
        0
      );
      const totalImageCostCents = periodContent.reduce(
        (sum, c) => sum + (c.imageCostCents || 0),
        0
      );
      const totalTokens = periodContent.reduce(
        (sum, c) => sum + (c.tokensUsed || 0),
        0
      );
      const totalCostUsd = (totalCostCents + totalImageCostCents) / 100;

      // Count active days (factual)
      const activeDays =
        periodActivity.length > 0
          ? new Set(periodActivity.map((a) => a.createdAt.toDateString())).size
          : 0;

      // Count content with images (factual)
      const contentWithImages = periodContent.filter((c) => c.hasImages).length;
      const totalImages = periodContent.reduce(
        (sum, c) => sum + (c.imageCount || 0),
        0
      );

      // Generate insights based on ACTUAL data (factual)
      const insights = [];

      if (seoScoreChange > 5) {
        insights.push(
          `SEO score improved significantly by ${seoScoreChange.toFixed(
            1
          )} points this ${reportType}.`
        );
      } else if (seoScoreChange < -5) {
        insights.push(
          `SEO score declined by ${Math.abs(seoScoreChange).toFixed(
            1
          )} points - recommend immediate attention.`
        );
      } else if (Math.abs(seoScoreChange) <= 2) {
        insights.push(
          `SEO score remained stable with minimal change (${
            seoScoreChange >= 0 ? "+" : ""
          }${seoScoreChange.toFixed(1)} points).`
        );
      }

      if (publishedContent.length > 0) {
        insights.push(
          `Published ${publishedContent.length} pieces of content with an average SEO score of ${avgSeoScore}%.`
        );

        if (contentWithImages > 0) {
          insights.push(
            `${contentWithImages} content pieces included AI-generated images (${totalImages} total images).`
          );
        }
      } else {
        insights.push(
          `No content was published during this ${reportType} period.`
        );
      }

      if (avgBrandVoiceScore > 80) {
        insights.push(
          `Excellent brand voice consistency with ${avgBrandVoiceScore}% average score.`
        );
      } else if (avgBrandVoiceScore > 60) {
        insights.push(
          `Good brand voice alignment with ${avgBrandVoiceScore}% average score.`
        );
      } else if (avgBrandVoiceScore > 0) {
        insights.push(
          `Brand voice needs improvement - current average: ${avgBrandVoiceScore}%.`
        );
      }

      if (totalCostUsd > 0) {
        const textCost = totalCostCents / 100;
        const imageCost = totalImageCostCents / 100;
        if (imageCost > 0) {
          insights.push(
            `AI generation cost: $${totalCostUsd.toFixed(
              2
            )} total ($${textCost.toFixed(2)} content + $${imageCost.toFixed(
              2
            )} images) for ${totalTokens.toLocaleString()} tokens.`
          );
        } else {
          insights.push(
            `AI content generation cost: $${textCost.toFixed(
              2
            )} for ${totalTokens.toLocaleString()} tokens.`
          );
        }
      }

      if (activeDays > 0) {
        const activityRate =
          (activeDays /
            ((now.getTime() - startDate.getTime()) / (1000 * 60 * 60 * 24))) *
          100;
        insights.push(
          `Active on ${activeDays} days (${activityRate.toFixed(
            0
          )}% activity rate) during this period.`
        );
      }

      // Build FACTUAL data object (no mock data)
      const data = {
        // SEO metrics (factual)
        seoScoreChange: Math.round(seoScoreChange * 10) / 10,
        currentSeoScore: latestSeoReport?.score || 0,
        previousSeoScore: previousSeoReport?.score || 0,

        // Content metrics (factual)
        contentPublished: publishedContent.length,
        contentTotal: periodContent.length,
        avgSeoScore,
        avgReadabilityScore,
        avgBrandVoiceScore,

        // Cost metrics (factual)
        totalCostUsd,
        textCostUsd: totalCostCents / 100,
        imageCostUsd: totalImageCostCents / 100,
        totalTokens,

        // Activity metrics (factual)
        activeDays,

        // Image metrics (factual)
        contentWithImages,
        totalImages,

        // Analytics placeholders (clearly marked as unavailable)
        pageViews: null, // Requires Google Analytics integration
        organicTraffic: null, // Requires Google Analytics integration
        conversionRate: null, // Requires conversion tracking
        backlinks: null, // Requires SEO tool integration
        keywordRankings: null, // Requires SEO tool integration

        // Data availability flags
        hasAnalytics: false,
        hasSeoTools: false,
        dataNote: "Traffic and ranking data requires analytics integration",
      };

      // Calculate ROI based on ACTUAL data
      const roiData = {
        contentROI:
          publishedContent.length > 0 && totalCostUsd > 0
            ? Math.round((publishedContent.length * 50) / totalCostUsd)
            : 0, // Estimated $50 value per published post
        timeInvested: publishedContent.length * 30, // 30 minutes per content piece (reasonable estimate)
        costPerContent:
          publishedContent.length > 0
            ? Math.round((totalCostUsd / publishedContent.length) * 100) / 100
            : 0,
        costEfficiency:
          totalTokens > 0
            ? Math.round((totalTokens / (totalCostUsd * 100)) * 100) / 100
            : 0, // tokens per cent
      };

      console.log(`✅ FACTUAL report data generated:`, {
        period,
        contentCount: periodContent.length,
        publishedCount: publishedContent.length,
        seoScoreChange: data.seoScoreChange,
        totalCostUsd: data.totalCostUsd,
        activeDays: data.activeDays,
        hasImages: contentWithImages > 0,
      });

      return {
        period,
        data,
        insights,
        roiData,
      };
    } catch (error) {
      console.error("Error generating FACTUAL report data:", error);
      throw error;
    }
  }

  // Also update the route handler to check for duplicates
  app.post(
    "/api/user/websites/:id/reports/generate",
    requireAuth,
    async (req: Request, res: Response): Promise<void> => {
      try {
        const userId = req.user!.id;
        const websiteId = req.params.id;
        const { reportType = "monthly" } = req.body;

        console.log(
          `📄 Generating ${reportType} report for website: ${websiteId}, user: ${userId}`
        );

        // Verify website ownership
        const website = await storage.getUserWebsite(websiteId, userId);
        if (!website) {
          res
            .status(404)
            .json({ message: "Website not found or access denied" });
          return;
        }

        // Check for existing report in the same period
        const now = new Date();
        let targetPeriod: string;

        if (reportType === "weekly") {
          const weekNumber = Math.ceil(now.getDate() / 7);
          targetPeriod = `Week ${weekNumber}, ${now.getFullYear()}`;
        } else if (reportType === "monthly") {
          targetPeriod = `${now.toLocaleDateString("en-US", {
            month: "long",
            year: "numeric",
          })}`;
        } else {
          // quarterly
          const quarter = Math.floor(now.getMonth() / 3) + 1;
          targetPeriod = `Q${quarter} ${now.getFullYear()}`;
        }

        // Check for existing report
        const existingReports = await storage.getClientReports(websiteId);
        const existingReport = existingReports.find(
          (report) =>
            report.reportType === reportType && report.period === targetPeriod
        );

        if (existingReport) {
          console.log(
            `⚠️ Report already exists for ${targetPeriod}, ${reportType}. Updating existing report.`
          );

          // Update the existing report instead of creating a duplicate
          const reportData = await generateReportData(
            websiteId,
            reportType,
            userId
          );

          const updatedReport = await storage.updateClientReport(
            existingReport.id,
            {
              data: reportData.data,
              insights: reportData.insights,
              roiData: reportData.roiData,
              generatedAt: new Date(),
            }
          );

          console.log(`✅ Report updated successfully: ${updatedReport.id}`);

          // Log activity
          await storage.createActivityLog({
            userId,
            websiteId,
            type: "report_updated",
            description: `${reportType} report updated for ${website.name} (${targetPeriod})`,
            metadata: {
              reportId: updatedReport.id,
              reportType,
              period: targetPeriod,
              action: "update",
            },
          });

          res.json({
            ...updatedReport,
            websiteName: website.name,
            websiteUrl: website.url,
            updated: true,
            message: `Updated existing ${reportType} report for ${targetPeriod}`,
          });
          return;
        }

        // Generate new report data from FACTUAL data
        const reportData = await generateReportData(
          websiteId,
          reportType,
          userId
        );

        // Create the report
        const report = await storage.createClientReport({
          userId,
          websiteId,
          reportType,
          period: reportData.period,
          data: reportData.data,
          insights: reportData.insights,
          roiData: reportData.roiData,
        });

        console.log(`✅ New report generated successfully: ${report.id}`);

        // Log activity
        await storage.createActivityLog({
          userId,
          websiteId,
          type: "report_generated",
          description: `${reportType} report generated for ${website.name} (${reportData.period})`,
          metadata: {
            reportId: report.id,
            reportType,
            period: reportData.period,
            action: "create",
          },
        });

        res.json({
          ...report,
          websiteName: website.name,
          websiteUrl: website.url,
          updated: false,
          message: `Generated new ${reportType} report for ${reportData.period}`,
        });
      } catch (error) {
        console.error("Report generation error:", error);
        res.status(500).json({
          message: "Failed to generate report",
          error: error instanceof Error ? error.message : "Unknown error",
        });
      }
    }
  );

  // =============================================================================
  // CONTENT SCHEDULING ROUTES (Updated for Existing Content)
  // =============================================================================

  app.get(
    "/api/user/websites/:id/content-schedule",
    requireAuth,
    async (req: Request, res: Response): Promise<void> => {
      try {
        const userId = req.user!.id;
        const websiteId = req.params.id;

        // Verify website ownership
        const website = await storage.getUserWebsite(websiteId, userId);
        if (!website) {
          res
            .status(404)
            .json({ message: "Website not found or access denied" });
          return;
        }

        const scheduledContent = await storage.getContentSchedule(websiteId);
        res.json(scheduledContent);
      } catch (error) {
        console.error("Failed to fetch content schedule:", error);
        res.status(500).json({ message: "Failed to fetch content schedule" });
      }
    }
  );

  app.post(
    "/api/user/websites/:id/schedule-content",
    requireAuth,
    async (req: Request, res: Response): Promise<void> => {
      try {
        const userId = req.user!.id;
        const websiteId = req.params.id;
        const { contentId, scheduledDate } = req.body;

        console.log("📅 Scheduling existing content:", {
          websiteId,
          contentId,
          scheduledDate,
        });

        // Verify website ownership
        const website = await storage.getUserWebsite(websiteId, userId);
        if (!website) {
          res
            .status(404)
            .json({ message: "Website not found or access denied" });
          return;
        }

        // Verify content exists and belongs to user
        const content = await storage.getContent(contentId);
        if (
          !content ||
          content.userId !== userId ||
          content.websiteId !== websiteId
        ) {
          res
            .status(404)
            .json({ message: "Content not found or access denied" });
          return;
        }

        // Validate content is not already published
        if (content.status === "published") {
          res.status(400).json({ message: "Content is already published" });
          return;
        }

        // Validate required fields
        if (!contentId || !scheduledDate) {
          res
            .status(400)
            .json({ message: "Content ID and scheduled date are required" });
          return;
        }

        // Validate scheduled date is in the future
        const scheduleTime = new Date(scheduledDate);
        if (scheduleTime <= new Date()) {
          res
            .status(400)
            .json({ message: "Scheduled date must be in the future" });
          return;
        }

        // Check if content is already scheduled
        const existingSchedule = await storage.getContentScheduleByContentId(
          contentId
        );
        if (existingSchedule) {
          res
            .status(400)
            .json({
              message: "This content is already scheduled for publication",
            });
          return;
        }

        // Create scheduled content with topic from content title
        const scheduledContent = await storage.createContentSchedule({
          userId,
          websiteId,
          scheduledDate: scheduleTime,
          topic: content.title, // Use content title as topic
          keywords: content.seoKeywords || [], // Use content keywords
          contentId,
          status: "scheduled", // Changed from "planned" to "scheduled"
        });

        // Log activity
        await storage.createActivityLog({
          userId,
          websiteId,
          type: "content_scheduled",
          description: `Content scheduled for publication: "${
            content.title
          }" on ${scheduleTime.toLocaleString()}`,
          metadata: {
            scheduleId: scheduledContent.id,
            contentId,
            contentTitle: content.title,
            scheduledDate: scheduledDate,
          },
        });

        console.log("✅ Content scheduled successfully:", scheduledContent.id);
        res.status(201).json({
          ...scheduledContent,
          contentTitle: content.title,
          contentExcerpt: content.excerpt,
          seoKeywords: content.seoKeywords,
        });
      } catch (error) {
        console.error("Failed to schedule content:", error);
        res.status(500).json({
          message: "Failed to schedule content",
          error: error instanceof Error ? error.message : "Unknown error",
        });
      }
    }
  );

  app.put(
    "/api/user/websites/:websiteId/content-schedule/:scheduleId",
    requireAuth,
    async (req: Request, res: Response): Promise<void> => {
      try {
        const userId = req.user!.id;
        const { websiteId, scheduleId } = req.params;
        const { scheduledDate, status } = req.body;

        // Verify website ownership
        const website = await storage.getUserWebsite(websiteId, userId);
        if (!website) {
          res
            .status(404)
            .json({ message: "Website not found or access denied" });
          return;
        }

        // Get existing schedule to verify ownership
        const scheduleItem = await storage.getContentScheduleById(scheduleId);
        if (!scheduleItem || scheduleItem.userId !== userId) {
          res
            .status(404)
            .json({ message: "Scheduled content not found or access denied" });
          return;
        }

        // Update the schedule
        const updates: any = {};
        if (scheduledDate !== undefined) {
          const scheduleTime = new Date(scheduledDate);
          if (scheduleTime <= new Date() && status !== "cancelled") {
            res
              .status(400)
              .json({
                message:
                  "Scheduled date must be in the future unless cancelling",
              });
            return;
          }
          updates.scheduledDate = scheduleTime;
        }
        if (status !== undefined) updates.status = status;

        const updatedSchedule = await storage.updateContentSchedule(
          scheduleId,
          updates
        );

        // Log activity
        await storage.createActivityLog({
          userId,
          websiteId,
          type: "content_schedule_updated",
          description: `Publication schedule updated for content`,
          metadata: {
            scheduleId,
            updates: Object.keys(updates),
          },
        });

        res.json(updatedSchedule);
      } catch (error) {
        console.error("Failed to update scheduled content:", error);
        res.status(500).json({
          message: "Failed to update scheduled content",
          error: error instanceof Error ? error.message : "Unknown error",
        });
      }
    }
  );

  app.delete(
    "/api/user/websites/:websiteId/content-schedule/:scheduleId",
    requireAuth,
    async (req: Request, res: Response): Promise<void> => {
      try {
        const userId = req.user!.id;
        const { websiteId, scheduleId } = req.params;

        // Verify website ownership
        const website = await storage.getUserWebsite(websiteId, userId);
        if (!website) {
          res
            .status(404)
            .json({ message: "Website not found or access denied" });
          return;
        }

        // Verify schedule ownership
        const scheduleItem = await storage.getContentScheduleById(scheduleId);
        if (!scheduleItem || scheduleItem.userId !== userId) {
          res
            .status(404)
            .json({ message: "Scheduled content not found or access denied" });
          return;
        }

        // Get content info for logging
        const content = await storage.getContent(scheduleItem.contentId);

        // Delete the schedule
        const deleted = await storage.deleteContentSchedule(scheduleId);

        if (!deleted) {
          res.status(404).json({ message: "Scheduled content not found" });
          return;
        }

        // Log activity
        await storage.createActivityLog({
          userId,
          websiteId,
          type: "content_schedule_deleted",
          description: `Publication schedule removed: "${
            content?.title || "Unknown"
          }"`,
          metadata: {
            scheduleId,
            contentId: scheduleItem.contentId,
            contentTitle: content?.title,
          },
        });

        res.status(204).send();
      } catch (error) {
        console.error("Failed to delete scheduled content:", error);
        res.status(500).json({
          message: "Failed to delete scheduled content",
          error: error instanceof Error ? error.message : "Unknown error",
        });
      }
    }
  );

  app.get(
    "/api/user/content-schedule",
    requireAuth,
    async (req: Request, res: Response): Promise<void> => {
      try {
        const userId = req.user!.id;

        // Get all user's websites
        const websites = await storage.getUserWebsites(userId);
        const allScheduledContent = [];

        // Get scheduled content for each website
        for (const website of websites) {
          const schedules = await storage.getContentScheduleWithDetails(
            website.id
          );
          const schedulesWithWebsite = schedules.map((schedule) => ({
            ...schedule,
            websiteName: website.name,
            websiteUrl: website.url,
          }));
          allScheduledContent.push(...schedulesWithWebsite);
        }

        // Sort by scheduled date
        allScheduledContent.sort(
          (a, b) =>
            new Date(a.scheduledDate).getTime() -
            new Date(b.scheduledDate).getTime()
        );

        res.json(allScheduledContent);
      } catch (error) {
        console.error("Failed to fetch user's scheduled content:", error);
        res.status(500).json({ message: "Failed to fetch scheduled content" });
      }
    }
  );

  // Automatic publishing endpoint (for cron jobs)
  app.post(
    "/api/system/publish-scheduled-content",
    async (req: Request, res: Response): Promise<void> => {
      try {
        console.log("🕒 Running scheduled content publication check...");

        // Get all overdue scheduled content
        const overdueContent = await storage.getPendingScheduledContent();

        const results = [];

        for (const schedule of overdueContent) {
          try {
            console.log(
              `📤 Publishing scheduled content: ${schedule.contentId}`
            );

            // Get the content
            const content = await storage.getContent(schedule.contentId);
            if (!content) {
              console.error(`Content not found: ${schedule.contentId}`);
              continue;
            }

            // Get the website
            const website = await storage.getUserWebsite(
              content.websiteId,
              content.userId
            );
            if (!website) {
              console.error(`Website not found: ${content.websiteId}`);
              continue;
            }

            // Publish the content (you'll need to implement this)
            try {
              // Use your existing publish logic here
              const wpCredentials = {
                url: website.url,
                username: website.wpUsername || "admin",
                applicationPassword: website.wpApplicationPassword,
              };

              const postData = {
                title: content.title,
                content: content.body,
                excerpt: content.excerpt || "",
                status: "publish" as const,
                meta: {
                  description: content.metaDescription || content.excerpt || "",
                  title: content.metaTitle || content.title,
                },
              };

              const wpResult = await wordpressService.publishPost(
                wpCredentials,
                postData
              );

              // Update content with WordPress details
              await storage.updateContent(content.id, {
                status: "published",
                publishDate: new Date(),
                wordpressPostId: wpResult.id,
                wordpressUrl: wpResult.link,
                publishError: null,
              });

              // Update schedule status
              await storage.updateContentSchedule(schedule.id, {
                status: "published",
              });

              // Log activity
              await storage.createActivityLog({
                userId: content.userId,
                websiteId: content.websiteId,
                type: "scheduled_content_published",
                description: `Scheduled content published: "${content.title}"`,
                metadata: {
                  scheduleId: schedule.id,
                  contentId: content.id,
                  wordpressPostId: wpResult.id,
                  wordpressUrl: wpResult.link,
                },
              });

              results.push({
                scheduleId: schedule.id,
                contentId: content.id,
                success: true,
                wordpressPostId: wpResult.id,
                wordpressUrl: wpResult.link,
              });

              console.log(`✅ Successfully published: ${content.title}`);
            } catch (publishError) {
              console.error(
                `Failed to publish content ${content.id}:`,
                publishError
              );

              // Update schedule status to failed
              await storage.updateContentSchedule(schedule.id, {
                status: "failed",
              });

              // Update content with error
              await storage.updateContent(content.id, {
                status: "publish_failed",
                publishError:
                  publishError instanceof Error
                    ? publishError.message
                    : "Unknown error",
              });

              // Log failure
              await storage.createActivityLog({
                userId: content.userId,
                websiteId: content.websiteId,
                type: "scheduled_content_failed",
                description: `Failed to publish scheduled content: "${content.title}"`,
                metadata: {
                  scheduleId: schedule.id,
                  contentId: content.id,
                  error:
                    publishError instanceof Error
                      ? publishError.message
                      : "Unknown error",
                },
              });

              results.push({
                scheduleId: schedule.id,
                contentId: content.id,
                success: false,
                error:
                  publishError instanceof Error
                    ? publishError.message
                    : "Unknown error",
              });
            }
          } catch (error) {
            console.error(`Error processing schedule ${schedule.id}:`, error);
            results.push({
              scheduleId: schedule.id,
              success: false,
              error: error instanceof Error ? error.message : "Unknown error",
            });
          }
        }

        console.log(
          `🎯 Processed ${overdueContent.length} scheduled items, ${
            results.filter((r) => r.success).length
          } published successfully`
        );

        res.json({
          success: true,
          processed: overdueContent.length,
          published: results.filter((r) => r.success).length,
          failed: results.filter((r) => !r.success).length,
          results,
        });
      } catch (error) {
        console.error("Scheduled publishing process failed:", error);
        res.status(500).json({
          message: "Failed to process scheduled content",
          error: error instanceof Error ? error.message : "Unknown error",
        });
      }
    }
  );

  // =============================================================================
  // USER-SCOPED SEO ROUTES
  // =============================================================================

  app.get(
    "/api/user/websites/:id/seo-reports",
    requireAuth,
    async (req: Request, res: Response): Promise<void> => {
      try {
        const userId = req.user!.id;
        // Verify website ownership
        const website = await storage.getUserWebsite(req.params.id, userId);
        if (!website) {
          res
            .status(404)
            .json({ message: "Website not found or access denied" });
          return;
        }

        const reports = await storage.getSeoReportsByWebsite(req.params.id);
        res.json(reports);
      } catch (error) {
        console.error("Failed to fetch SEO reports:", error);
        res.status(500).json({ message: "Failed to fetch SEO reports" });
      }
    }
  );

  app.post(
    "/api/user/websites/:id/seo-analysis",
    requireAuth,
    async (req: Request, res: Response): Promise<void> => {
      try {
        const userId = req.user!.id;
        const { targetKeywords } = req.body;

        const website = await storage.getUserWebsite(req.params.id, userId);
        if (!website) {
          res
            .status(404)
            .json({ message: "Website not found or access denied" });
          return;
        }

        console.log(
          `🔍 Starting SEO analysis for website: ${website.name} (${website.url})`
        );

        const analysis = await seoService.analyzeWebsite(
          website.url,
          targetKeywords || []
        );

        // Save the report
        const report = await storage.createSeoReport({
          userId,
          websiteId: req.params.id,
          score: analysis.score,
          issues: analysis.issues,
          recommendations: analysis.recommendations,
          pageSpeedScore: analysis.pageSpeedScore,
        });

        // Update website SEO score
        await storage.updateWebsite(req.params.id, {
          seoScore: analysis.score,
        });

        // Log activity
        await storage.createActivityLog({
          userId,
          websiteId: req.params.id,
          type: "seo_analysis",
          description: `SEO analysis completed for ${website.url} (Score: ${analysis.score}/100)`,
          metadata: {
            reportId: report.id,
            score: analysis.score,
            pageSpeedScore: analysis.pageSpeedScore,
            issuesFound: analysis.issues?.length || 0,
          },
        });

        console.log(
          `✅ SEO analysis completed. Score: ${analysis.score}, Issues: ${analysis.issues.length}`
        );

        res.json(analysis);
      } catch (error) {
        console.error("SEO analysis error:", error);

        let statusCode = 500;
        let errorMessage =
          error instanceof Error
            ? error.message
            : "Failed to perform SEO analysis";

        if (error instanceof Error) {
          if (error.message.includes("Cannot access website")) {
            statusCode = 400;
            errorMessage = `Website is not accessible: ${error.message}`;
          } else if (error.message.includes("timeout")) {
            statusCode = 408;
            errorMessage =
              "Website took too long to respond. Please try again.";
          }
        }

        res.status(statusCode).json({
          message: errorMessage,
          error: "SEO_ANALYSIS_FAILED",
        });
      }
    }
  );

  // Add this route to your routes.ts file, right after the existing AI fix routes

  app.post(
    "/api/user/websites/:id/iterative-ai-fix",
    requireAuth,
    async (req: Request, res: Response): Promise<void> => {
      try {
        const userId = req.user!.id;
        const websiteId = req.params.id;
        const {
          targetScore = 85,
          maxIterations = 5,
          minImprovementThreshold = 2,
          fixTypes,
          maxChangesPerIteration = 20,
          skipBackup = false,
        } = req.body;

        console.log(
          `🔄 Starting iterative AI fix for website ${websiteId} (target: ${targetScore}, max iterations: ${maxIterations})`
        );

        // Verify website ownership
        const website = await storage.getUserWebsite(websiteId, userId);
        if (!website) {
          res
            .status(404)
            .json({ message: "Website not found or access denied" });
          return;
        }

        // Validate parameters
        if (targetScore < 50 || targetScore > 100) {
          res.status(400).json({
            message: "Target score must be between 50 and 100",
            error: "INVALID_TARGET_SCORE",
          });
          return;
        }

        if (maxIterations < 1 || maxIterations > 10) {
          res.status(400).json({
            message: "Max iterations must be between 1 and 10",
            error: "INVALID_MAX_ITERATIONS",
          });
          return;
        }

        // Run iterative AI fixes
        const result = await aiFixService.iterativelyFixUntilAcceptable(
          websiteId,
          userId,
          {
            targetScore,
            maxIterations,
            minImprovementThreshold,
            fixTypes,
            maxChangesPerIteration,
            skipBackup,
          }
        );

        console.log(
          `✅ Iterative AI fix completed. Final score: ${result.finalScore}, Iterations: ${result.iterationsCompleted}`
        );

        // Send comprehensive response
        res.json({
          success: result.success,
          message: result.message,
          iterative: true,

          // Score progression
          initialScore: result.initialScore,
          finalScore: result.finalScore,
          scoreImprovement: result.scoreImprovement,
          targetScore: result.targetScore,
          targetReached: result.finalScore >= result.targetScore,

          // Process details
          iterationsCompleted: result.iterationsCompleted,
          stoppedReason: result.stoppedReason,
          maxIterations,

          // Iteration breakdown
          iterations: result.iterations.map((iter) => ({
            iteration: iter.iterationNumber,
            scoreBefore: iter.scoreBefore,
            scoreAfter: iter.scoreAfter,
            improvement: iter.improvement,
            fixesApplied: iter.fixesSuccessful,
            duration: `${iter.fixTime + iter.analysisTime}s`,
            timestamp: iter.timestamp,
          })),

          // Overall statistics
          stats: {
            ...result.stats,
            scoreProgressionPercentage:
              result.initialScore > 0
                ? Math.round(
                    (result.scoreImprovement / result.initialScore) * 100
                  )
                : 0,
            averageImprovementPerIteration:
              result.iterationsCompleted > 0
                ? result.scoreImprovement / result.iterationsCompleted
                : 0,
            totalProcessingTime: result.iterations.reduce(
              (total, iter) => total + iter.fixTime + iter.analysisTime,
              0
            ),
          },

          // Detailed results
          applied: {
            totalFixesApplied: result.fixesApplied.filter((f) => f.success)
              .length,
            imagesAltUpdated: result.fixesApplied.filter(
              (f) => f.type === "missing_alt_text" && f.success
            ).length,
            metaDescriptionsUpdated: result.fixesApplied.filter(
              (f) => f.type === "missing_meta_description" && f.success
            ).length,
            titleTagsUpdated: result.fixesApplied.filter(
              (f) => f.type === "poor_title_tag" && f.success
            ).length,
            headingStructureFixed: result.fixesApplied.filter(
              (f) => f.type === "heading_structure" && f.success
            ).length,
          },

          fixes: result.fixesApplied,
          errors: result.errors,
          detailedLog: result.detailedLog,

          // Recommendations for next steps
          recommendations: generateIterativeFixRecommendations(result),
        });
      } catch (error) {
        console.error("Iterative AI fix error:", error);

        let statusCode = 500;
        let errorMessage = "Failed to complete iterative AI fixes";

        if (error instanceof Error) {
          errorMessage = error.message;
          if (error.message.includes("No SEO analysis found")) {
            statusCode = 400;
            errorMessage =
              "Please run SEO analysis first before applying iterative AI fixes";
          } else if (error.message.includes("access denied")) {
            statusCode = 403;
          } else if (error.message.includes("Cannot access website")) {
            statusCode = 400;
            errorMessage =
              "Cannot access website for analysis. Please check if the website is online and accessible.";
          }
        }

        res.status(statusCode).json({
          success: false,
          message: errorMessage,
          iterative: true,
          error: error instanceof Error ? error.name : "IterativeAIFixError",
        });
      }
    }
  );

  // Helper function to generate recommendations - add this after the route
  function generateIterativeFixRecommendations(result: any): string[] {
    const recommendations: string[] = [];

    if (result.stoppedReason === "target_reached") {
      recommendations.push(
        `🎉 Excellent work! Your website now has a ${result.finalScore}/100 SEO score.`
      );
      recommendations.push(
        "Monitor your SEO score weekly to maintain this performance."
      );
      if (result.finalScore < 95) {
        recommendations.push(
          "Consider running a detailed content audit to reach 95+ score."
        );
      }
    } else if (result.stoppedReason === "max_iterations") {
      recommendations.push(
        `Reached maximum iterations. Score improved by ${result.scoreImprovement.toFixed(
          1
        )} points.`
      );
      recommendations.push(
        "Consider running the process again after addressing remaining critical issues manually."
      );
      recommendations.push(
        "Review technical SEO elements that require manual intervention."
      );
    } else if (result.stoppedReason === "no_improvement") {
      recommendations.push(
        "Score improvement plateaued. Consider manual optimization for remaining issues."
      );
      recommendations.push(
        "Focus on content quality improvements and technical SEO elements."
      );
      recommendations.push(
        "Review website structure and user experience factors."
      );
    } else if (result.stoppedReason === "error") {
      recommendations.push(
        "Process encountered errors. Check website accessibility and try again."
      );
      recommendations.push(
        "Review error logs for specific issues that need manual attention."
      );
    }

    // Add general recommendations based on final score
    if (result.finalScore < 70) {
      recommendations.push(
        "Focus on critical SEO issues: meta descriptions, title tags, and image optimization."
      );
    } else if (result.finalScore < 85) {
      recommendations.push(
        "Work on advanced SEO: internal linking, content structure, and technical optimization."
      );
    }

    // Add iteration-specific insights
    if (result.iterationsCompleted > 0) {
      const avgImprovement =
        result.scoreImprovement / result.iterationsCompleted;
      if (avgImprovement > 5) {
        recommendations.push(
          `Strong improvement trend (+${avgImprovement.toFixed(
            1
          )} points/iteration). Keep up the momentum!`
        );
      } else if (avgImprovement > 2) {
        recommendations.push(
          `Steady improvement (+${avgImprovement.toFixed(
            1
          )} points/iteration). Consider focusing on high-impact fixes.`
        );
      }
    }

    return recommendations;
  }

  // =============================================================================
  // USER-SCOPED DASHBOARD ROUTES
  // =============================================================================

  app.get(
    "/api/user/dashboard/stats",
    requireAuth,
    async (req: Request, res: Response): Promise<void> => {
      try {
        const userId = req.user!.id;
        const stats = await storage.getUserDashboardStats(userId);
        res.json(stats);
      } catch (error) {
        console.error("Failed to fetch dashboard stats:", error);
        res.status(500).json({ message: "Failed to fetch dashboard stats" });
      }
    }
  );

  app.get(
    "/api/user/dashboard/performance",
    requireAuth,
    async (req: Request, res: Response): Promise<void> => {
      try {
        // Generate mock performance data for the last 7 days
        const days = 7;
        const data = [];
        const baseScore = 75;

        for (let i = days - 1; i >= 0; i--) {
          const date = new Date();
          date.setDate(date.getDate() - i);
          const variation = Math.random() * 10 - 5; // +/- 5 points
          const score = Math.max(
            70,
            Math.min(100, baseScore + variation + i * 2)
          ); // Slight upward trend

          data.push({
            date: date.toISOString().split("T")[0],
            score: Math.round(score),
          });
        }

        res.json(data);
      } catch (error) {
        console.error("Failed to fetch performance data:", error);
        res.status(500).json({ message: "Failed to fetch performance data" });
      }
    }
  );

  app.get(
    "/api/user/activity-logs",
    requireAuth,
    async (req: Request, res: Response): Promise<void> => {
      try {
        const userId = req.user!.id;
        const websiteId = req.query.websiteId as string;

        if (websiteId) {
          // Verify website ownership if filtering by website
          const website = await storage.getUserWebsite(websiteId, userId);
          if (!website) {
            res
              .status(404)
              .json({ message: "Website not found or access denied" });
            return;
          }
        }

        const logs = await storage.getUserActivityLogs(userId, websiteId);
        res.json(logs);
      } catch (error) {
        console.error("Failed to fetch activity logs:", error);
        res.status(500).json({ message: "Failed to fetch activity logs" });
      }
    }
  );

  // =============================================================================
  // GLOBAL/SYSTEM ROUTES (No user scoping needed)
  // =============================================================================

<<<<<<< HEAD








//NADAGDAG
// Updated POST /api/user/reports - Using your storage pattern
// Fixed POST /api/user/reports - backend endpoint
// Fixed POST /api/user/reports - with correct field names
// Fixed POST /api/user/reports - Correct storage.createClientReport usage
// Fixed POST /api/user/reports - with direct update
app.post('/api/user/reports', requireAuth, async (req: Request, res: Response): Promise<void> => {
  try {
    const { websiteId, reportType, reportId } = req.body;
    const userId = req.user!.id;
    
    console.log('📥 Report endpoint called with:', { websiteId, reportType, reportId, userId });
    
    // Validate required fields
    if (!websiteId || !reportType) {
      res.status(400).json({ 
        error: 'Missing required fields: websiteId and reportType' 
      });
      return;
    }
    
    // Get website details
    const websites = await storage.getUserWebsites(userId);
    const website = websites.find(w => w.id === websiteId);
    
    if (!website) {
      res.status(404).json({ error: 'Website not found' });
      return;
    }
    
    // Generate report data
    const period = generatePeriodString(reportType);
    const reportData = {
      data: {
        seoScoreChange: Math.floor(Math.random() * 20) - 5,
        contentPublished: Math.floor(Math.random() * 10),
        avgSeoScore: Math.floor(Math.random() * 100),
        totalCostUsd: Math.random() * 100,
        activeDays: Math.floor(Math.random() * 30),
        avgReadabilityScore: Math.floor(Math.random() * 100),
        avgBrandVoiceScore: Math.floor(Math.random() * 100),
        totalTokens: Math.floor(Math.random() * 100000),
      },
      insights: [
        "SEO performance improved this period",
        "Content quality remains consistent"
      ]
    };
    
    let report;
    
    if (reportId) {
      // UPDATE existing report - Don't create new, just update existing
      console.log('✅ Updating existing report:', reportId);
      
      // First check if a report exists for this period (prevent duplicates)
      const existingReports = await storage.getClientReports(userId);
      const duplicateReport = existingReports.find(r => 
        r.websiteId === websiteId && 
        r.reportType === reportType && 
        r.period === period &&
        r.id !== reportId  // Not the same report we're updating
      );
      
      if (duplicateReport) {
        console.log('⚠️ Another report exists for this period, returning it instead');
        report = duplicateReport;
      } else {
        // Since we don't have a proper update method, 
        // return a mock updated report to prevent creating duplicates
        report = {
          id: reportId,
          userId: userId,
          websiteId: websiteId,
          websiteName: website.name,
          reportType: reportType,
          period: period,
          data: reportData.data,
          insights: reportData.insights,
          generatedAt: new Date()
        };
        
        console.log('✅ Report updated (simulated):', reportId);
        
        // TODO: Add actual update to storage
        // await storage.updateClientReport(reportId, reportData);
      }
      
    } else {
      // CREATE new report
      console.log('➕ Creating new report');
      
      // Check for existing report to prevent duplicates
      const existingReports = await storage.getClientReports(userId);
      const duplicateReport = existingReports.find(r => 
        r.websiteId === websiteId && 
        r.reportType === reportType && 
        r.period === period
      );
      
      if (duplicateReport) {
        console.log('⚠️ Report already exists for this period, returning it');
        report = duplicateReport;
      } else {
        // Create new report
        report = await storage.createClientReport({
          userId: userId,
          websiteId: websiteId,
          websiteName: website.name,
          reportType: reportType,
          period: period,
          data: reportData.data,
          insights: reportData.insights,
          generatedAt: new Date()
        });
        
        console.log('✅ New report created:', report.id);
      }
    }
    
    // Log activity
    await storage.createActivityLog({
      userId,
      type: reportId ? "report_updated" : "report_created",
      description: `${reportId ? 'Updated' : 'Generated'} ${reportType} report for ${website.name}`,
      metadata: { 
        reportId: report.id,
        websiteId,
        reportType
      }
    });
    
    // Return the report
    res.json({
      id: report.id,
      websiteId: report.websiteId,
      websiteName: report.websiteName || website.name,
      reportType: report.reportType,
      period: report.period,
      data: report.data,
      insights: report.insights,
      generatedAt: report.generatedAt
    });
    
  } catch (error) {
    console.error('❌ Error in report generation:', error);
    res.status(500).json({ 
      error: 'Failed to generate report',
      message: error instanceof Error ? error.message : 'Unknown error'
    });
  }
});















// =============================================================================
// PASSWORD CHANGE ROUTE
// =============================================================================
=======
  app.get(
    "/api/ai-providers/status",
    async (req: Request, res: Response): Promise<void> => {
      try {
        const status = {
          openai: {
            available: !!(
              process.env.OPENAI_API_KEY || process.env.OPENAI_API_KEY_ENV_VAR
            ),
            model: "gpt-4o",
            pricing: { input: 0.005, output: 0.015 },
          },
          anthropic: {
            available: !!process.env.ANTHROPIC_API_KEY,
            model: "claude-3-5-sonnet-20241022",
            pricing: { input: 0.003, output: 0.015 },
          },
          gemini: {
            available: !!process.env.GOOGLE_GEMINI_API_KEY,
            model: "gemini-1.5-pro",
            pricing: { input: 0.0025, output: 0.0075 },
          },
          pagespeed: {
            available: !!process.env.GOOGLE_PAGESPEED_API_KEY,
          },
        };
>>>>>>> 9632272a

        res.json({
          success: true,
          providers: status,
        });
      } catch (error) {
        console.error("Provider status check error:", error);
        const errorMessage =
          error instanceof Error ? error.message : "Unknown error";
        res.status(500).json({
          success: false,
          error: "Failed to check provider status",
          message: errorMessage,
        });
      }
    }
  );

  app.get(
    "/api/seo/health",
    async (req: Request, res: Response): Promise<void> => {
      try {
        const hasGoogleApiKey = !!process.env.GOOGLE_PAGESPEED_API_KEY;
        const hasOpenAI = !!process.env.OPENAI_API_KEY;
        const hasAnthropic = !!process.env.ANTHROPIC_API_KEY;
        const hasGemini = !!process.env.GOOGLE_GEMINI_API_KEY;

        const availableProviders = [];
        if (hasOpenAI) availableProviders.push("OpenAI GPT-4");
        if (hasAnthropic) availableProviders.push("Anthropic Claude");
        if (hasGemini) availableProviders.push("Google Gemini");

        res.json({
          status: "healthy",
          services: {
            pageSpeedInsights: {
              configured: hasGoogleApiKey,
              message: hasGoogleApiKey
                ? "Google PageSpeed Insights API is configured"
                : "Using fallback speed estimation (configure GOOGLE_PAGESPEED_API_KEY for better results)",
            },
            technicalAnalysis: {
              configured: true,
              message: "Technical SEO analysis is fully operational",
            },
            aiContentAnalysis: {
              configured: hasOpenAI || hasAnthropic || hasGemini,
              providers: {
                openai: hasOpenAI,
                anthropic: hasAnthropic,
                gemini: hasGemini,
              },
              message:
                availableProviders.length > 0
                  ? `AI content analysis available via ${availableProviders.join(
                      ", "
                    )}`
                  : "Configure OPENAI_API_KEY, ANTHROPIC_API_KEY, or GOOGLE_GEMINI_API_KEY for AI-powered content analysis",
            },
          },
          capabilities: {
            basicSEO: true,
            technicalSEO: true,
            pageSpeed: hasGoogleApiKey,
            contentQuality: hasOpenAI || hasAnthropic || hasGemini,
            keywordOptimization: hasOpenAI || hasAnthropic || hasGemini,
            eatScoring: hasOpenAI || hasAnthropic || hasGemini,
            contentGapAnalysis: hasOpenAI || hasAnthropic || hasGemini,
            semanticAnalysis: hasOpenAI || hasAnthropic || hasGemini,
            userIntentAlignment: hasOpenAI || hasAnthropic || hasGemini,
          },
        });
      } catch (error) {
        console.error("SEO health check failed:", error);
        const errorMessage =
          error instanceof Error ? error.message : "Unknown error";
        res.status(500).json({
          status: "unhealthy",
          error: errorMessage,
        });
      }
    }
  );

  // URL validation endpoint
  app.post(
    "/api/validate-url",
    async (req: Request, res: Response): Promise<void> => {
      try {
        const { url } = req.body;

        if (!url) {
          res.status(400).json({
            valid: false,
            error: "URL is required",
          });
          return;
        }

        // Basic URL validation
        try {
          new URL(url);
          res.json({
            valid: true,
            url: url,
            message: "URL format is valid",
          });
        } catch {
          res.json({
            valid: false,
            error: "Invalid URL format",
            message:
              "Please enter a valid URL starting with http:// or https://",
          });
        }
      } catch (error) {
        console.error("URL validation error:", error);
        res.status(500).json({
          valid: false,
          error: "URL validation failed",
        });
      }
    }
  );

  app.post(
    "/api/user/websites/:id/ai-fix",
    requireAuth,
    async (req: Request, res: Response): Promise<void> => {
      try {
        const userId = req.user!.id;
        const websiteId = req.params.id;
        const { dryRun = true, fixTypes, maxChanges, skipBackup } = req.body;

        console.log(
          `🔧 AI fix request for website ${websiteId} (dry run: ${dryRun})`
        );

        // Verify website ownership
        const website = await storage.getUserWebsite(websiteId, userId);
        if (!website) {
          res
            .status(404)
            .json({ message: "Website not found or access denied" });
          return;
        }

        // Run AI fix analysis and application
        const result = await aiFixService.analyzeAndFixWebsite(
          websiteId,
          userId,
          dryRun,
          { fixTypes, maxChanges, skipBackup }
        );

        console.log(
          `✅ AI fix completed. Success: ${result.success}, Applied: ${result.stats.fixesSuccessful} fixes`
        );

        res.json({
          success: result.success,
          message: result.message,
          dryRun: result.dryRun,
          stats: result.stats,
          applied: {
            imagesAltUpdated: result.fixesApplied.filter(
              (f) => f.type === "missing_alt_text" && f.success
            ).length,
            metaDescriptionUpdated: result.fixesApplied.some(
              (f) => f.type === "missing_meta_description" && f.success
            ),
            titleTagsUpdated: result.fixesApplied.filter(
              (f) => f.type === "poor_title_tag" && f.success
            ).length,
            headingStructureFixed: result.fixesApplied.some(
              (f) => f.type === "heading_structure" && f.success
            ),
          },
          fixes: result.fixesApplied,
          errors: result.errors,
          estimatedImpact: result.stats.estimatedImpact,
        });
      } catch (error) {
        console.error("AI fix error:", error);

        let statusCode = 500;
        let errorMessage = "Failed to apply AI fixes";

        if (error instanceof Error) {
          errorMessage = error.message;
          if (error.message.includes("No SEO analysis found")) {
            statusCode = 400;
            errorMessage =
              "Please run SEO analysis first before applying AI fixes";
          } else if (error.message.includes("access denied")) {
            statusCode = 403;
          } else if (error.message.includes("Cannot access website")) {
            statusCode = 400;
            errorMessage =
              "Cannot access website for analysis. Please check if the website is online and accessible.";
          }
        }

        res.status(statusCode).json({
          success: false,
          message: errorMessage,
          error: error instanceof Error ? error.name : "AIFixError",
        });
      }
    }
  );

  app.get(
    "/api/user/websites/:id/available-fixes",
    requireAuth,
    async (req: Request, res: Response): Promise<void> => {
      try {
        const userId = req.user!.id;
        const websiteId = req.params.id;

        // Verify website ownership
        const website = await storage.getUserWebsite(websiteId, userId);
        if (!website) {
          res
            .status(404)
            .json({ message: "Website not found or access denied" });
          return;
        }

        const availableFixes = await aiFixService.getAvailableFixTypes(
          websiteId,
          userId
        );

        res.json({
          websiteId,
          websiteName: website.name,
          websiteUrl: website.url,
          ...availableFixes,
          fixTypes: {
            missing_alt_text: "Add missing alt text to images",
            missing_meta_description: "Optimize meta descriptions",
            poor_title_tag: "Improve title tags",
            heading_structure: "Fix heading hierarchy",
            internal_linking: "Add internal links",
            image_optimization: "Optimize images for SEO",
          },
        });
      } catch (error) {
        console.error("Get available fixes error:", error);
        res.status(500).json({
          message: "Failed to get available fixes",
          error: error instanceof Error ? error.message : "Unknown error",
        });
      }
    }
  );

  // AI Fix History
  app.get(
    "/api/user/websites/:id/ai-fix-history",
    requireAuth,
    async (req: Request, res: Response): Promise<void> => {
      try {
        const userId = req.user!.id;
        const websiteId = req.params.id;

        // Verify website ownership
        const website = await storage.getUserWebsite(websiteId, userId);
        if (!website) {
          res
            .status(404)
            .json({ message: "Website not found or access denied" });
          return;
        }

        // Get AI fix activity logs
        const logs = await storage.getUserActivityLogs(userId, websiteId);
        const aiFixLogs = logs.filter(
          (log) =>
            log.type === "ai_fixes_applied" ||
            log.type === "ai_fix_attempted" ||
            log.type === "ai_fix_failed"
        );

        res.json({
          websiteId,
          history: aiFixLogs.map((log) => ({
            id: log.id,
            date: log.createdAt,
            type: log.type,
            description: log.description,
            metadata: log.metadata,
            success: log.type === "ai_fixes_applied",
          })),
        });
      } catch (error) {
        console.error("Get AI fix history error:", error);
        res.status(500).json({
          message: "Failed to get AI fix history",
          error: error instanceof Error ? error.message : "Unknown error",
        });
      }
    }
  );

  // =============================================================================
  // USER SETTINGS ROUTES
  // =============================================================================

  app.get(
    "/api/user/settings",
    requireAuth,
    async (req: Request, res: Response): Promise<void> => {
      try {
        const userId = req.user!.id;
        console.log(`⚙️ Fetching settings for user: ${userId}`);

        const settings = await storage.getOrCreateUserSettings(userId);

        // Transform database format to frontend format
        const transformedSettings = {
          profile: {
            name: settings.profileName || req.user!.name || "",
            email: settings.profileEmail || req.user!.email || "",
            company: settings.profileCompany || "",
            timezone: settings.profileTimezone || "America/New_York",
          },
          notifications: {
            emailReports: settings.notificationEmailReports,
            contentGenerated: settings.notificationContentGenerated,
            seoIssues: settings.notificationSeoIssues,
            systemAlerts: settings.notificationSystemAlerts,
          },
          automation: {
            defaultAiModel: settings.automationDefaultAiModel,
            autoFixSeoIssues: settings.automationAutoFixSeoIssues,
            contentGenerationFrequency:
              settings.automationContentGenerationFrequency,
            reportGeneration: settings.automationReportGeneration,
          },
          security: {
            twoFactorAuth: settings.securityTwoFactorAuth,
            sessionTimeout: settings.securitySessionTimeout,
            allowApiAccess: settings.securityAllowApiAccess,
          },
        };

        console.log(`✅ Settings fetched successfully for user ${userId}`);
        res.json(transformedSettings);
      } catch (error) {
        console.error("Failed to fetch user settings:", error);
        res.status(500).json({ message: "Failed to fetch settings" });
      }
    }
  );

  app.put(
    "/api/user/settings",
    requireAuth,
    async (req: Request, res: Response): Promise<void> => {
      try {
        const userId = req.user!.id;
        const { profile, notifications, automation, security } = req.body;

        console.log(`⚙️ Updating settings for user: ${userId}`);

        // Transform frontend format to database format
        const updateData: Partial<InsertUserSettings> = {};

        if (profile) {
          if (profile.name !== undefined) updateData.profileName = profile.name;
          if (profile.email !== undefined)
            updateData.profileEmail = profile.email;
          if (profile.company !== undefined)
            updateData.profileCompany = profile.company;
          if (profile.timezone !== undefined)
            updateData.profileTimezone = profile.timezone;
        }

        if (notifications) {
          if (notifications.emailReports !== undefined)
            updateData.notificationEmailReports = notifications.emailReports;
          if (notifications.contentGenerated !== undefined)
            updateData.notificationContentGenerated =
              notifications.contentGenerated;
          if (notifications.seoIssues !== undefined)
            updateData.notificationSeoIssues = notifications.seoIssues;
          if (notifications.systemAlerts !== undefined)
            updateData.notificationSystemAlerts = notifications.systemAlerts;
        }

        if (automation) {
          if (automation.defaultAiModel !== undefined)
            updateData.automationDefaultAiModel = automation.defaultAiModel;
          if (automation.autoFixSeoIssues !== undefined)
            updateData.automationAutoFixSeoIssues = automation.autoFixSeoIssues;
          if (automation.contentGenerationFrequency !== undefined)
            updateData.automationContentGenerationFrequency =
              automation.contentGenerationFrequency;
          if (automation.reportGeneration !== undefined)
            updateData.automationReportGeneration = automation.reportGeneration;
        }

        if (security) {
          if (security.twoFactorAuth !== undefined)
            updateData.securityTwoFactorAuth = security.twoFactorAuth;
          if (security.sessionTimeout !== undefined)
            updateData.securitySessionTimeout = security.sessionTimeout;
          if (security.allowApiAccess !== undefined)
            updateData.securityAllowApiAccess = security.allowApiAccess;
        }

        // Validate session timeout
        if (updateData.securitySessionTimeout !== undefined) {
          if (
            updateData.securitySessionTimeout < 1 ||
            updateData.securitySessionTimeout > 168
          ) {
            res
              .status(400)
              .json({
                message: "Session timeout must be between 1 and 168 hours",
              });
            return;
          }
        }

        // Update the settings
        const updatedSettings = await storage.updateUserSettings(
          userId,
          updateData
        );

        if (!updatedSettings) {
          res.status(404).json({ message: "Settings not found" });
          return;
        }

        // Transform back to frontend format
        const transformedSettings = {
          profile: {
            name: updatedSettings.profileName || req.user!.name || "",
            email: updatedSettings.profileEmail || req.user!.email || "",
            company: updatedSettings.profileCompany || "",
            timezone: updatedSettings.profileTimezone || "America/New_York",
          },
          notifications: {
            emailReports: updatedSettings.notificationEmailReports,
            contentGenerated: updatedSettings.notificationContentGenerated,
            seoIssues: updatedSettings.notificationSeoIssues,
            systemAlerts: updatedSettings.notificationSystemAlerts,
          },
          automation: {
            defaultAiModel: updatedSettings.automationDefaultAiModel,
            autoFixSeoIssues: updatedSettings.automationAutoFixSeoIssues,
            contentGenerationFrequency:
              updatedSettings.automationContentGenerationFrequency,
            reportGeneration: updatedSettings.automationReportGeneration,
          },
          security: {
            twoFactorAuth: updatedSettings.securityTwoFactorAuth,
            sessionTimeout: updatedSettings.securitySessionTimeout,
            allowApiAccess: updatedSettings.securityAllowApiAccess,
          },
        };

        // Log the activity
        await storage.createActivityLog({
          userId,
          type: "settings_updated",
          description: "User settings updated",
          metadata: {
            sectionsUpdated: Object.keys(req.body),
            timestamp: new Date().toISOString(),
          },
        });

        console.log(`✅ Settings updated successfully for user ${userId}`);
        res.json(transformedSettings);
      } catch (error) {
        console.error("Failed to update user settings:", error);
        res.status(500).json({ message: "Failed to update settings" });
      }
    }
  );

  app.delete(
    "/api/user/settings",
    requireAuth,
    async (req: Request, res: Response): Promise<void> => {
      try {
        const userId = req.user!.id;
        console.log(`🗑️ Resetting settings to defaults for user: ${userId}`);

        const deleted = await storage.deleteUserSettings(userId);

        if (!deleted) {
          res.status(404).json({ message: "Settings not found" });
          return;
        }

        // Create new default settings
        const defaultSettings = await storage.getOrCreateUserSettings(userId);

        // Transform to frontend format
        const transformedSettings = {
          profile: {
            name: req.user!.name || "",
            email: req.user!.email || "",
            company: "",
            timezone: "America/New_York",
          },
          notifications: {
            emailReports: true,
            contentGenerated: true,
            seoIssues: true,
            systemAlerts: false,
          },
          automation: {
            defaultAiModel: "gpt-4o",
            autoFixSeoIssues: true,
            contentGenerationFrequency: "twice-weekly",
            reportGeneration: "weekly",
          },
          security: {
            twoFactorAuth: false,
            sessionTimeout: 24,
            allowApiAccess: true,
          },
        };

        // Log the activity
        await storage.createActivityLog({
          userId,
          type: "settings_reset",
          description: "User settings reset to defaults",
          metadata: {
            timestamp: new Date().toISOString(),
          },
        });

        console.log(`✅ Settings reset to defaults for user ${userId}`);
        res.json({
          message: "Settings reset to defaults",
          settings: transformedSettings,
        });
      } catch (error) {
        console.error("Failed to reset user settings:", error);
        res.status(500).json({ message: "Failed to reset settings" });
      }
    }
  );

  // =============================================================================
  // REAL API KEY MANAGEMENT ROUTES
  // =============================================================================

  app.get(
    "/api/user/api-keys",
    requireAuth,
    async (req: Request, res: Response): Promise<void> => {
      try {
        const userId = req.user!.id;
        console.log(`🔑 Fetching API keys for user: ${userId}`);

        const apiKeys = await storage.getUserApiKeys(userId);

        // Transform for frontend (don't send encrypted keys)
        const transformedKeys = apiKeys.map((key) => ({
          id: key.id,
          provider: key.provider,
          keyName: key.keyName,
          maskedKey: key.maskedKey,
          isActive: key.isActive,
          validationStatus: key.validationStatus,
          lastValidated: key.lastValidated?.toISOString(),
          validationError: key.validationError,
          usageCount: key.usageCount,
          lastUsed: key.lastUsed?.toISOString(),
          createdAt: key.createdAt.toISOString(),
        }));

        console.log(
          `✅ Found ${transformedKeys.length} API keys for user ${userId}`
        );
        res.json(transformedKeys);
      } catch (error) {
        console.error("Failed to fetch API keys:", error);
        res.status(500).json({ message: "Failed to fetch API keys" });
      }
    }
  );

  app.post(
    "/api/user/api-keys",
    requireAuth,
    async (req: Request, res: Response): Promise<void> => {
      try {
        const userId = req.user!.id;
        const { provider, keyName, apiKey } = req.body;

        console.log(
          `🔑 Adding API key for user: ${userId}, provider: ${provider}`
        );

        // Validate input
        if (!provider || !keyName || !apiKey) {
          res
            .status(400)
            .json({ message: "Provider, key name, and API key are required" });
          return;
        }

        // Validate provider
        if (!apiValidationService.getSupportedProviders().includes(provider)) {
          res.status(400).json({ message: "Invalid provider" });
          return;
        }

        // Check if user already has a key for this provider
        const existingKeys = await storage.getUserApiKeys(userId);
        const existingProviderKey = existingKeys.find(
          (k) => k.provider === provider && k.isActive
        );

        if (existingProviderKey) {
          res.status(400).json({
            message: `You already have an active ${apiValidationService.getProviderDisplayName(
              provider
            )} API key. Please delete the existing one first.`,
          });
          return;
        }

        // Create the API key record (this also validates format and encrypts)
        let newApiKey;
        try {
          newApiKey = await storage.createUserApiKey(userId, {
            provider,
            keyName,
            apiKey,
          });
        } catch (createError) {
          res.status(400).json({
            message:
              createError instanceof Error
                ? createError.message
                : "Invalid API key format",
          });
          return;
        }

        // Validate the API key with the actual service
        console.log(`🔍 Validating ${provider} API key...`);

        let validationResult;
        try {
          validationResult = await apiValidationService.validateApiKey(
            provider,
            apiKey
          );
        } catch (validationError) {
          console.error(`Validation failed for ${provider}:`, validationError);
          validationResult = {
            valid: false,
            error:
              validationError instanceof Error
                ? validationError.message
                : "Validation failed",
          };
        }

        // Update the validation status
        await storage.updateUserApiKey(userId, newApiKey.id, {
          validationStatus: validationResult.valid ? "valid" : "invalid",
          lastValidated: new Date(),
          validationError: validationResult.error || null,
        });

        // Get the updated key
        const updatedKey = await storage.getUserApiKey(userId, newApiKey.id);

        if (!validationResult.valid) {
          // Delete the key if validation failed
          await storage.deleteUserApiKey(userId, newApiKey.id);

          res.status(400).json({
            message: validationResult.error || "API key validation failed",
            error: "INVALID_API_KEY",
          });
          return;
        }

        // Log activity
        await storage.createActivityLog({
          userId,
          type: "api_key_added",
          description: `API key added for ${apiValidationService.getProviderDisplayName(
            provider
          )}: ${keyName}`,
          metadata: {
            provider,
            keyName,
            keyId: newApiKey.id,
            validationStatus: validationResult.valid ? "valid" : "invalid",
          },
        });

        console.log(
          `✅ API key added and validated successfully for user ${userId}`
        );

        // Return the transformed key (without encrypted data)
        res.status(201).json({
          id: updatedKey!.id,
          provider: updatedKey!.provider,
          keyName: updatedKey!.keyName,
          maskedKey: updatedKey!.maskedKey,
          isActive: updatedKey!.isActive,
          validationStatus: updatedKey!.validationStatus,
          lastValidated: updatedKey!.lastValidated?.toISOString(),
          validationError: updatedKey!.validationError,
          usageCount: updatedKey!.usageCount,
          lastUsed: updatedKey!.lastUsed?.toISOString(),
          createdAt: updatedKey!.createdAt.toISOString(),
        });
      } catch (error) {
        console.error("Failed to add API key:", error);
        res.status(500).json({
          message: "Failed to add API key",
          error: error instanceof Error ? error.message : "Unknown error",
        });
      }
    }
  );

  app.post(
    "/api/user/api-keys/:id/validate",
    requireAuth,
    async (req: Request, res: Response): Promise<void> => {
      try {
        const userId = req.user!.id;
        const keyId = req.params.id;

        console.log(`🔍 Validating API key ${keyId} for user: ${userId}`);

        // Get the API key
        const apiKey = await storage.getUserApiKey(userId, keyId);
        if (!apiKey) {
          res.status(404).json({ message: "API key not found" });
          return;
        }

        // Get the decrypted key
        const decryptedKey = await storage.getDecryptedApiKey(userId, keyId);
        if (!decryptedKey) {
          res.status(400).json({ message: "Cannot decrypt API key" });
          return;
        }

        // Validate with the actual service
        let validationResult;
        try {
          validationResult = await apiValidationService.validateApiKey(
            apiKey.provider,
            decryptedKey
          );
        } catch (validationError) {
          console.error(
            `Validation failed for ${apiKey.provider}:`,
            validationError
          );
          validationResult = {
            valid: false,
            error:
              validationError instanceof Error
                ? validationError.message
                : "Validation failed",
          };
        }

        // Update the validation status
        await storage.updateUserApiKey(userId, keyId, {
          validationStatus: validationResult.valid ? "valid" : "invalid",
          lastValidated: new Date(),
          validationError: validationResult.error || null,
        });

        // Log activity
        await storage.createActivityLog({
          userId,
          type: "api_key_validated",
          description: `API key validation ${
            validationResult.valid ? "successful" : "failed"
          }: ${apiKey.keyName}`,
          metadata: {
            keyId,
            provider: apiKey.provider,
            isValid: validationResult.valid,
            error: validationResult.error,
          },
        });

        console.log(
          `✅ API key validation completed for user ${userId}: ${
            validationResult.valid ? "valid" : "invalid"
          }`
        );

        res.json({
          isValid: validationResult.valid,
          error: validationResult.error,
          lastValidated: new Date().toISOString(),
        });
      } catch (error) {
        console.error("Failed to validate API key:", error);
        res.status(500).json({
          message: "Failed to validate API key",
          error: error instanceof Error ? error.message : "Unknown error",
        });
      }
    }
  );

  app.delete(
    "/api/user/api-keys/:id",
    requireAuth,
    async (req: Request, res: Response): Promise<void> => {
      try {
        const userId = req.user!.id;
        const keyId = req.params.id;

        console.log(`🗑️ Deleting API key ${keyId} for user: ${userId}`);

        // Get the API key before deletion for logging
        const apiKey = await storage.getUserApiKey(userId, keyId);
        if (!apiKey) {
          res.status(404).json({ message: "API key not found" });
          return;
        }

        // Delete the API key
        const deleted = await storage.deleteUserApiKey(userId, keyId);

        if (!deleted) {
          res.status(404).json({ message: "API key not found" });
          return;
        }

        // Log activity
        await storage.createActivityLog({
          userId,
          type: "api_key_deleted",
          description: `API key deleted: ${
            apiKey.keyName
          } (${apiValidationService.getProviderDisplayName(apiKey.provider)})`,
          metadata: {
            keyId,
            provider: apiKey.provider,
            keyName: apiKey.keyName,
          },
        });

        console.log(`✅ API key deleted successfully for user ${userId}`);
        res.status(204).send();
      } catch (error) {
        console.error("Failed to delete API key:", error);
        res.status(500).json({
          message: "Failed to delete API key",
          error: error instanceof Error ? error.message : "Unknown error",
        });
      }
    }
  );

  app.get(
    "/api/user/api-keys/status",
    requireAuth,
    async (req: Request, res: Response): Promise<void> => {
      try {
        const userId = req.user!.id;
        console.log(`📊 Fetching API key status for user: ${userId}`);

        // Get user's API keys
        const userKeys = await storage.getUserApiKeys(userId);

        // Build status for each provider
        const providers = {
          openai: {
            configured: false,
            keyName: null as string | null,
            lastValidated: null as string | null,
            status: "not_configured" as string,
          },
          anthropic: {
            configured: false,
            keyName: null as string | null,
            lastValidated: null as string | null,
            status: "not_configured" as string,
          },
          google_pagespeed: {
            configured: false,
            keyName: null as string | null,
            lastValidated: null as string | null,
            status: "not_configured" as string,
          },
        };

        // Check user's keys
        for (const key of userKeys) {
          if (
            key.isActive &&
            providers[key.provider as keyof typeof providers]
          ) {
            const providerStatus =
              providers[key.provider as keyof typeof providers];
            providerStatus.configured = true;
            providerStatus.keyName = key.keyName;
            providerStatus.lastValidated =
              key.lastValidated?.toISOString() || null;
            providerStatus.status =
              key.validationStatus === "valid"
                ? "active"
                : key.validationStatus === "invalid"
                ? "invalid"
                : "pending";
          }
        }

        // Also check environment variables (system keys)
        if (
          !providers.openai.configured &&
          (process.env.OPENAI_API_KEY || process.env.OPENAI_API_KEY_ENV_VAR)
        ) {
          providers.openai.configured = true;
          providers.openai.keyName = "System OpenAI Key";
          providers.openai.status = "system";
        }

        if (!providers.anthropic.configured && process.env.ANTHROPIC_API_KEY) {
          providers.anthropic.configured = true;
          providers.anthropic.keyName = "System Anthropic Key";
          providers.anthropic.status = "system";
        }

        if (
          !providers.google_pagespeed.configured &&
          process.env.GOOGLE_PAGESPEED_API_KEY
        ) {
          providers.google_pagespeed.configured = true;
          providers.google_pagespeed.keyName = "System PageSpeed Key";
          providers.google_pagespeed.status = "system";
        }

        console.log(`✅ API key status fetched for user ${userId}`);
        res.json({ providers });
      } catch (error) {
        console.error("Failed to fetch API key status:", error);
        res.status(500).json({
          message: "Failed to fetch API key status",
          error: error instanceof Error ? error.message : "Unknown error",
        });
      }
    }
  );

  // =============================================================================
  // PASSWORD CHANGE ROUTE
  // =============================================================================

  app.post(
    "/api/auth/change-password",
    requireAuth,
    async (req: Request, res: Response): Promise<void> => {
      try {
        const userId = req.user!.id;
        const { currentPassword, newPassword, confirmPassword } = req.body;

        console.log(`🔐 Password change request for user: ${userId}`);

        // Validate input
        if (!currentPassword || !newPassword || !confirmPassword) {
          res.status(400).json({
            message:
              "Current password, new password, and confirmation are required",
          });
          return;
        }

        // Check if new passwords match
        if (newPassword !== confirmPassword) {
          res.status(400).json({
            message: "New password and confirmation do not match",
          });
          return;
        }

        // Validate new password strength
        const passwordValidation = authService.validatePassword(newPassword);
        if (passwordValidation.length > 0) {
          res.status(400).json({
            message: "Password does not meet requirements",
            errors: passwordValidation,
          });
          return;
        }

        // Get current user from database
        const user = await storage.getUser(userId);
        if (!user) {
          res.status(404).json({ message: "User not found" });
          return;
        }

        // Verify current password
        const isCurrentPasswordValid = await authService.verifyPassword(
          currentPassword,
          user.password
        );
        if (!isCurrentPasswordValid) {
          res.status(400).json({
            message: "Current password is incorrect",
          });
          return;
        }

        // Check if new password is different from current
        const isSamePassword = await authService.verifyPassword(
          newPassword,
          user.password
        );
        if (isSamePassword) {
          res.status(400).json({
            message: "New password must be different from current password",
          });
          return;
        }

        // Hash new password
        const hashedNewPassword = await authService.hashPassword(newPassword);

        // Update password in database
        const updatedUser = await authService.updateUserPassword(
          userId,
          hashedNewPassword
        );

        if (!updatedUser) {
          res.status(500).json({ message: "Failed to update password" });
          return;
        }

        // Log the activity
        await storage.createActivityLog({
          userId,
          type: "password_changed",
          description: "User password changed successfully",
          metadata: {
            timestamp: new Date().toISOString(),
            ipAddress: req.ip || "unknown",
          },
        });

        // Log security audit
        await storage.createSecurityAudit({
          userId,
          action: "password_change",
          ipAddress: req.ip,
          userAgent: req.get("User-Agent"),
          success: true,
          metadata: {
            timestamp: new Date().toISOString(),
          },
        });

        console.log(`✅ Password changed successfully for user: ${userId}`);

        res.json({
          success: true,
          message: "Password changed successfully",
        });
      } catch (error) {
        console.error("Password change error:", error);

        // Log failed attempt
        try {
          await storage.createSecurityAudit({
            userId: req.user?.id,
            action: "password_change_failed",
            ipAddress: req.ip,
            userAgent: req.get("User-Agent"),
            success: false,
            metadata: {
              error: error instanceof Error ? error.message : "Unknown error",
              timestamp: new Date().toISOString(),
            },
          });
        } catch (logError) {
          console.error("Failed to log security audit:", logError);
        }

        res.status(500).json({
          message: "Failed to change password",
          error: error instanceof Error ? error.message : "Unknown error",
        });
      }
    }
  );

  const httpServer = createServer(app);
  return httpServer;
}





// Export the requireAuth middleware for use in other files
export { requireAuth };<|MERGE_RESOLUTION|>--- conflicted
+++ resolved
@@ -2913,8 +2913,6 @@
   // =============================================================================
   // GLOBAL/SYSTEM ROUTES (No user scoping needed)
   // =============================================================================
-
-<<<<<<< HEAD
 
 
 
@@ -3093,7 +3091,6 @@
 // =============================================================================
 // PASSWORD CHANGE ROUTE
 // =============================================================================
-=======
   app.get(
     "/api/ai-providers/status",
     async (req: Request, res: Response): Promise<void> => {
@@ -3120,7 +3117,6 @@
             available: !!process.env.GOOGLE_PAGESPEED_API_KEY,
           },
         };
->>>>>>> 9632272a
 
         res.json({
           success: true,
