import type { Express, Request, Response, NextFunction } from "express";
import { createServer, type Server } from "http";
import { storage } from "./storage";
import { aiService } from "./services/ai-service";
import { seoService } from "./services/seo-service";
import { approvalWorkflowService } from "./services/approval-workflow";
import { insertWebsiteSchema, insertContentSchema, passwordResetTokens } from "@shared/schema";
import { eq, desc, and, gt, sql } from "drizzle-orm";
import { AuthService } from "./services/auth-service";
import { wordpressService } from "./services/wordpress-service";
import { wordPressAuthService } from './services/wordpress-auth';
import { aiFixService } from "./services/ai-fix-service";
import { apiValidationService } from "./services/api-validation";
import { imageProcessor } from './services/image-processor';
import { batchProcessMetadata, getImageStatus } from './api/images/batch-process';
import { imageService } from "./services/image-service";
import sharp from 'sharp';
import FormData, { from } from 'form-data';
import { google } from 'googleapis';
import { OAuth2Client } from 'google-auth-library';
import { JSDOM } from 'jsdom';
import crypto from 'crypto';
import { ExifHandler, processImageWithSharpEnhanced } from './utils/exif-handler';
import { gscStorage } from "./services/gsc-storage";
import gscRouter from './routes/gsc.routes';
import multer from 'multer';
import { cloudinaryStorage } from "./services/cloudinary-storage";
import { db } from './db';
import { emailService } from './services/email-service';

// =============================================================================
// CONFIGURATION
// =============================================================================

// Configure multer for file uploads
const upload = multer({ 
  storage: multer.memoryStorage(),
  limits: { fileSize: 10 * 1024 * 1024 }, // 10MB limit
  fileFilter: (req, file, cb) => {
    if (file.mimetype.startsWith('image/')) {
      cb(null, true);
    } else {
      cb(new Error('Only images allowed'));
    }
  }
});

// Initialize Auth Service
const authService = new AuthService();

// =============================================================================
// TYPE DECLARATIONS & SESSION EXTENSIONS
// =============================================================================

declare global {
  namespace Express {
    interface Request {
      session?: {
        userId?: string;
        save: (callback: (err?: any) => void) => void;
        destroy: (callback: (err?: any) => void) => void;
      };
      user?: {
        id: string;
        username: string;
        email: string;
        name: string;
      };
    }
  }
}

// =============================================================================
// MIDDLEWARE
// =============================================================================

const requireAuth = async (req: Request, res: Response, next: NextFunction): Promise<void> => {
  try {
    const sessionId = req.session?.userId;
    if (!sessionId) {
      console.log('⌠ No session in requireAuth middleware');
      res.status(401).json({ message: "Authentication required" });
      return;
    }

    const user = await storage.getUser(sessionId);
    if (!user) {
      console.log('⌠ User not found in requireAuth middleware');
      req.session?.destroy(() => {});
      res.status(401).json({ message: "Invalid session" });
      return;
    }

    req.user = user;
    next();
  } catch (error) {
    console.error("Auth middleware error:", error);
    res.status(500).json({ message: "Authentication error" });
  }
};

// =============================================================================
// HELPER FUNCTIONS - REPORTS
// =============================================================================

<<<<<<< HEAD
function escapeRegExp(string: string): string {
  return string.replace(/[.*+?^${}()|[\]\\]/g, '\\$&');
}

=======
>>>>>>> bc52a883
const generatePeriodString = (reportType: "weekly" | "monthly" | "quarterly", date?: Date): string => {
  const targetDate = date || new Date();
  
  switch (reportType) {
    case "weekly": {
      const startOfYear = new Date(targetDate.getFullYear(), 0, 1);
      const days = Math.floor((targetDate.getTime() - startOfYear.getTime()) / (24 * 60 * 60 * 1000));
      const weekNumber = Math.ceil((days + startOfYear.getDay() + 1) / 7);
      return `Week ${weekNumber}, ${targetDate.getFullYear()}`;
    }
    
    case "monthly": {
      const monthName = targetDate.toLocaleDateString("en-US", { month: "long" });
      return `${monthName} ${targetDate.getFullYear()}`;
    }
    
    case "quarterly": {
      const quarter = Math.floor(targetDate.getMonth() / 3) + 1;
      return `Q${quarter} ${targetDate.getFullYear()}`;
    }
    
    default:
      throw new Error(`Invalid report type: ${reportType}`);
  }
};

async function generateReportData(websiteId: string, reportType: string, userId: string) {
  console.log(`📊 Generating report data for website: ${websiteId}, type: ${reportType}`);
  
  const now = new Date();
  let startDate: Date;
  let period: string;

  if (reportType === 'weekly') {
    const startOfYear = new Date(now.getFullYear(), 0, 1);
    const days = Math.floor((now.getTime() - startOfYear.getTime()) / (24 * 60 * 60 * 1000));
    const weekNumber = Math.ceil((days + startOfYear.getDay() + 1) / 7);
    
    startDate = new Date(now.getTime() - 7 * 24 * 60 * 60 * 1000);
    period = `Week ${weekNumber}, ${now.getFullYear()}`;
  } else if (reportType === 'monthly') {
    startDate = new Date(now.getFullYear(), now.getMonth(), 1);
    period = `${now.toLocaleDateString('en-US', { month: 'long', year: 'numeric' })}`;
  } else {
    const quarter = Math.floor(now.getMonth() / 3) + 1;
    startDate = new Date(now.getFullYear(), (quarter - 1) * 3, 1);
    period = `Q${quarter} ${now.getFullYear()}`;
  }

  console.log(`📅 Report period: ${period} (from ${startDate.toISOString()})`);
  
  try {
    const existingReports = await storage.getClientReports(websiteId);
    const duplicateReport = existingReports.find(report => 
      report.reportType === reportType && report.period === period
    );
    
    if (duplicateReport) {
      console.log(`⚠️ Duplicate report found for ${period}, ${reportType}`);
      return {
        period: duplicateReport.period,
        data: duplicateReport.data,
        insights: duplicateReport.insights,
        roiData: duplicateReport.roiData
      };
    }
    
    const [content, seoReports, activityLogs] = await Promise.all([
      storage.getContentByWebsite(websiteId),
      storage.getSeoReportsByWebsite(websiteId),
      storage.getActivityLogs(websiteId)
    ]);
    
    console.log(`📊 Data fetched - Content: ${content.length}, SEO Reports: ${seoReports.length}, Activity: ${activityLogs.length}`);
    
    const periodContent = content.filter(c => new Date(c.createdAt) >= startDate);
    const periodSeoReports = seoReports.filter(r => new Date(r.createdAt) >= startDate);
    const periodActivity = activityLogs.filter(a => new Date(a.createdAt) >= startDate);
    
    const publishedContent = periodContent.filter(c => c.status === 'published');
    const latestSeoReport = seoReports[0];
    const previousSeoReport = seoReports[1];
    
    const seoScoreChange = latestSeoReport && previousSeoReport ? 
      latestSeoReport.score - previousSeoReport.score : 0;
    
    const avgSeoScore = periodContent.length > 0 ? 
      Math.round(periodContent.reduce((sum, c) => sum + (c.seoScore || 0), 0) / periodContent.length) : 0;
    
    const avgReadabilityScore = periodContent.length > 0 ? 
      Math.round(periodContent.reduce((sum, c) => sum + (c.readabilityScore || 0), 0) / periodContent.length) : 0;
    
    const avgBrandVoiceScore = periodContent.length > 0 ? 
      Math.round(periodContent.reduce((sum, c) => sum + (c.brandVoiceScore || 0), 0) / periodContent.length) : 0;
    
    const totalCostCents = periodContent.reduce((sum, c) => sum + (c.costUsd || 0), 0);
    const totalImageCostCents = periodContent.reduce((sum, c) => sum + (c.imageCostCents || 0), 0);
    const totalTokens = periodContent.reduce((sum, c) => sum + (c.tokensUsed || 0), 0);
    const totalCostUsd = (totalCostCents + totalImageCostCents) / 100;
    
    const activeDays = periodActivity.length > 0 ? 
      new Set(periodActivity.map(a => a.createdAt.toDateString())).size : 0;
    
    const contentWithImages = periodContent.filter(c => c.hasImages).length;
    const totalImages = periodContent.reduce((sum, c) => sum + (c.imageCount || 0), 0);
    
    const insights = [];
    
    if (seoScoreChange > 5) {
      insights.push(`SEO score improved significantly by ${seoScoreChange.toFixed(1)} points this ${reportType}.`);
    } else if (seoScoreChange < -5) {
      insights.push(`SEO score declined by ${Math.abs(seoScoreChange).toFixed(1)} points - recommend immediate attention.`);
    } else if (Math.abs(seoScoreChange) <= 2) {
      insights.push(`SEO score remained stable with minimal change (${seoScoreChange >= 0 ? '+' : ''}${seoScoreChange.toFixed(1)} points).`);
    }
    
    if (publishedContent.length > 0) {
      insights.push(`Published ${publishedContent.length} pieces of content with an average SEO score of ${avgSeoScore}%.`);
      
      if (contentWithImages > 0) {
        insights.push(`${contentWithImages} content pieces included AI-generated images (${totalImages} total images).`);
      }
    } else {
      insights.push(`No content was published during this ${reportType} period.`);
    }
    
    if (avgBrandVoiceScore > 80) {
      insights.push(`Excellent brand voice consistency with ${avgBrandVoiceScore}% average score.`);
    } else if (avgBrandVoiceScore > 60) {
      insights.push(`Good brand voice alignment with ${avgBrandVoiceScore}% average score.`);
    } else if (avgBrandVoiceScore > 0) {
      insights.push(`Brand voice needs improvement - current average: ${avgBrandVoiceScore}%.`);
    }
    
    if (totalCostUsd > 0) {
      const textCost = totalCostCents / 100;
      const imageCost = totalImageCostCents / 100;
      if (imageCost > 0) {
        insights.push(`AI generation cost: $${totalCostUsd.toFixed(2)} total ($${textCost.toFixed(2)} content + $${imageCost.toFixed(2)} images) for ${totalTokens.toLocaleString()} tokens.`);
      } else {
        insights.push(`AI content generation cost: $${textCost.toFixed(2)} for ${totalTokens.toLocaleString()} tokens.`);
      }
    }
    
    if (activeDays > 0) {
      const activityRate = (activeDays / ((now.getTime() - startDate.getTime()) / (1000 * 60 * 60 * 24))) * 100;
      insights.push(`Active on ${activeDays} days (${activityRate.toFixed(0)}% activity rate) during this period.`);
    }
    
    const data = {
      seoScoreChange: Math.round(seoScoreChange * 10) / 10,
      currentSeoScore: latestSeoReport?.score || 0,
      previousSeoScore: previousSeoReport?.score || 0,
      contentPublished: publishedContent.length,
      contentTotal: periodContent.length,
      avgSeoScore,
      avgReadabilityScore,
      avgBrandVoiceScore,
      totalCostUsd,
      textCostUsd: totalCostCents / 100,
      imageCostUsd: totalImageCostCents / 100,
      totalTokens,
      activeDays,
      contentWithImages,
      totalImages,
      pageViews: null,
      organicTraffic: null,
      conversionRate: null,
      backlinks: null,
      keywordRankings: null,
      hasAnalytics: false,
      hasSeoTools: false,
      dataNote: "Traffic and ranking data requires analytics integration"
    };
    
    const roiData = {
      contentROI: publishedContent.length > 0 && totalCostUsd > 0 ? 
        Math.round((publishedContent.length * 50) / totalCostUsd) : 0,
      timeInvested: publishedContent.length * 30,
      costPerContent: publishedContent.length > 0 ? 
        Math.round((totalCostUsd / publishedContent.length) * 100) / 100 : 0,
      costEfficiency: totalTokens > 0 ? 
        Math.round((totalTokens / (totalCostUsd * 100)) * 100) / 100 : 0
    };
    
    console.log(`✅ FACTUAL report data generated:`, { 
      period, 
      contentCount: periodContent.length, 
      publishedCount: publishedContent.length,
      seoScoreChange: data.seoScoreChange,
      totalCostUsd: data.totalCostUsd,
      activeDays: data.activeDays,
      hasImages: contentWithImages > 0
    });
    
    return {
      period,
      data,
      insights,
      roiData
    };
    
  } catch (error) {
    console.error("Error generating FACTUAL report data:", error);
    throw error;
  }
}

function generateIterativeFixRecommendations(result: any): string[] {
  const recommendations: string[] = [];
  
  if (result.stoppedReason === 'target_reached') {
    recommendations.push(`🎉 Excellent work! Your website now has a ${result.finalScore}/100 SEO score.`);
    recommendations.push("Monitor your SEO score weekly to maintain this performance.");
    if (result.finalScore < 95) {
      recommendations.push("Consider running a detailed content audit to reach 95+ score.");
    }
  } else if (result.stoppedReason === 'max_iterations') {
    recommendations.push(`Reached maximum iterations. Score improved by ${result.scoreImprovement.toFixed(1)} points.`);
    recommendations.push("Consider running the process again after addressing remaining critical issues manually.");
    recommendations.push("Review technical SEO elements that require manual intervention.");
  } else if (result.stoppedReason === 'no_improvement') {
    recommendations.push("Score improvement plateaued. Consider manual optimization for remaining issues.");
    recommendations.push("Focus on content quality improvements and technical SEO elements.");
    recommendations.push("Review website structure and user experience factors.");
  } else if (result.stoppedReason === 'error') {
    recommendations.push("Process encountered errors. Check website accessibility and try again.");
    recommendations.push("Review error logs for specific issues that need manual attention.");
  }
  
  if (result.finalScore < 70) {
    recommendations.push("Focus on critical SEO issues: meta descriptions, title tags, and image optimization.");
  } else if (result.finalScore < 85) {
    recommendations.push("Work on advanced SEO: internal linking, content structure, and technical optimization.");
  }
  
  if (result.iterationsCompleted > 0) {
    const avgImprovement = result.scoreImprovement / result.iterationsCompleted;
    if (avgImprovement > 5) {
      recommendations.push(`Strong improvement trend (+${avgImprovement.toFixed(1)} points/iteration). Keep up the momentum!`);
    } else if (avgImprovement > 2) {
      recommendations.push(`Steady improvement (+${avgImprovement.toFixed(1)} points/iteration). Consider focusing on high-impact fixes.`);
    }
  }
  
  return recommendations;
}

<<<<<<< HEAD
=======
// =============================================================================
// HELPER FUNCTIONS - IMAGE PROCESSING
// =============================================================================

>>>>>>> bc52a883
async function findMediaIdFromUrl(baseUrl: string, imageUrl: string, authHeader?: string): Promise<string | null> {
  try {
    const urlParts = imageUrl.split('/');
    const filename = urlParts[urlParts.length - 1];
    const originalFilename = filename.replace(/-\d+x\d+(\.\w+)$/, '$1');
    
    console.log(`  Searching for media with filename: ${originalFilename}`);
    
    const searchUrl = `${baseUrl}/wp-json/wp/v2/media?search=${encodeURIComponent(originalFilename)}&per_page=100`;
    
    const headers: any = {};
    if (authHeader) {
      headers['Authorization'] = authHeader;
    }
    
    const response = await fetch(searchUrl, { headers });
    
    if (response.ok) {
      const mediaItems = await response.json();
      
      for (const media of mediaItems) {
        if (media.source_url && (
          media.source_url === imageUrl ||
          media.source_url.includes(originalFilename) ||
          imageUrl.includes(media.slug)
        )) {
          console.log(`  Found media ID: ${media.id}`);
          return media.id.toString();
        }
      }
    }
    
    return null;
  } catch (error) {
    console.error('  Error searching for media ID:', error);
    return null;
  }
}

<<<<<<< HEAD
async function processImageWithSharp(
  imageBuffer: Buffer,
  options: any
): Promise<Buffer> {
=======
async function processImageWithSharp(imageBuffer: Buffer, options: any): Promise<Buffer> {
>>>>>>> bc52a883
  let pipeline = sharp(imageBuffer);
  
  const metadata = await pipeline.metadata();
  
  // Handle scrambling action
  if (options.action === 'scramble') {
    console.log(`  Applying scramble: ${options.scrambleType} at ${options.scrambleIntensity}% intensity`);
    
    switch (options.scrambleType) {
      case 'pixel-shift':
        pipeline = await applyPixelShift(pipeline, metadata, options.scrambleIntensity || 50);
        break;
<<<<<<< HEAD
        
      case 'watermark':
        pipeline = await applyWatermark(pipeline, metadata, options);
        break;
        
      case 'blur-regions':
        pipeline = await applyBlurRegions(pipeline, metadata, options);
        break;
        
      case 'color-shift':
        pipeline = await applyColorShift(pipeline, metadata, options.scrambleIntensity || 50);
        break;
        
=======
      case 'watermark':
        pipeline = await applyWatermark(pipeline, metadata, options);
        break;
      case 'blur-regions':
        pipeline = await applyBlurRegions(pipeline, metadata, options);
        break;
      case 'color-shift':
        pipeline = await applyColorShift(pipeline, metadata, options.scrambleIntensity || 50);
        break;
>>>>>>> bc52a883
      case 'noise':
        pipeline = await applyNoise(pipeline, metadata, options.scrambleIntensity || 50);
        break;
    }
    
    pipeline = pipeline.withMetadata({
      orientation: metadata.orientation
    });
    
  } else if (options.action === 'strip') {
    console.log('  Stripping metadata');
    pipeline = pipeline.withMetadata({
      orientation: metadata.orientation
    });
    
  } else if (options.action === 'add' || options.action === 'update') {
    console.log('  Adding/updating metadata');
    
    const metadataOptions: any = {
      orientation: metadata.orientation
    };
    
    if (options.copyright || options.author) {
      try {
        const now = new Date();
        const dateStr = now.toISOString().split('T')[0].replace(/-/g, ':') + ' ' + 
                       now.toISOString().split('T')[1].split('.')[0];
        
        metadataOptions.exif = {
          IFD0: {
            ImageDescription: `Property of ${options.author || 'Murray Group'}. ${options.copyright || ''}`,
            Make: 'AI Content Manager',
            Model: 'Image Processor v1.0',
            Software: 'AI Content Manager - Murray Group',
            DateTime: dateStr,
            Artist: options.author || '',
            Copyright: options.copyright || '',
            HostComputer: 'Murray Group Real Estate System'
          }
        };
        
        if (metadata.exif) {
          try {
            const existingExif = await sharp(metadata.exif).metadata();
            metadataOptions.exif = {
              ...existingExif,
              IFD0: {
                ...existingExif,
                ...metadataOptions.exif.IFD0
              }
            };
          } catch (e) {
            console.log('  Could not preserve existing EXIF');
          }
        }
        
        console.log(`  Added Copyright: ${options.copyright}`);
        console.log(`  Added Artist: ${options.author}`);
        
      } catch (e) {
        console.log('  Warning: Could not add full metadata:', e);
      }
    }
    
    pipeline = pipeline.withMetadata(metadataOptions);
  }
  
  if (options.optimize) {
    console.log('  Optimizing image');
    
    if (options.maxWidth && metadata.width && metadata.width > options.maxWidth) {
      console.log(`  Resizing from ${metadata.width}px to ${options.maxWidth}px`);
      pipeline = pipeline.resize(options.maxWidth, null, {
        withoutEnlargement: true,
        fit: 'inside'
      });
    }
    
    const quality = options.quality || 85;
    
    if (metadata.format === 'png') {
      const stats = await sharp(imageBuffer).stats();
      const channels = stats.channels.length;
      const hasTransparency = channels === 4;
      
      if (!hasTransparency && metadata.density && metadata.density > 72) {
        console.log('  Converting PNG photo to JPEG');
        pipeline = pipeline.jpeg({
          quality,
          progressive: true,
          mozjpeg: true
        });
      } else {
        console.log('  Optimizing PNG');
        pipeline = pipeline.png({
          quality,
          compressionLevel: 9,
          palette: true
        });
      }
    } else if (metadata.format === 'webp') {
      console.log('  Optimizing WebP');
      pipeline = pipeline.webp({
        quality,
        effort: 6,
        lossless: false
      });
    } else {
      console.log('  Optimizing JPEG');
      pipeline = pipeline.jpeg({
        quality,
        progressive: true,
        mozjpeg: true
      });
    }
  }
  
  if (options.removeGPS && options.action !== 'strip') {
    console.log('  Removing GPS data');
    const currentMeta = await pipeline.metadata();
    pipeline = pipeline.withMetadata({
      orientation: currentMeta.orientation
    });
  }
  
  if (!options.keepColorProfile) {
    console.log('  Converting to sRGB');
    pipeline = pipeline.toColorspace('srgb');
  }
  
  const processedBuffer = await pipeline.toBuffer();
  console.log(`  Processed size: ${(processedBuffer.length / 1024).toFixed(1)}KB`);
  
  return processedBuffer;
}

// Scrambling helper functions
async function applyPixelShift(
  pipeline: sharp.Sharp, 
  metadata: sharp.Metadata, 
  intensity: number
): Promise<sharp.Sharp> {
  const { width = 100, height = 100 } = metadata;
  
  const shiftAmount = Math.floor((intensity / 100) * Math.min(width, height) * 0.1);
  
  const { data, info } = await pipeline
    .raw()
    .toBuffer({ resolveWithObject: true });
  
  const blockSize = Math.max(4, Math.floor(Math.min(width, height) / 20));
  const scrambledData = Buffer.from(data);
  
  for (let y = 0; y < height - blockSize; y += blockSize) {
    for (let x = 0; x < width - blockSize; x += blockSize) {
      if (Math.random() < intensity / 100) {
        const targetX = Math.floor(Math.random() * (width - blockSize));
        const targetY = Math.floor(Math.random() * (height - blockSize));
        
        for (let by = 0; by < blockSize; by++) {
          for (let bx = 0; bx < blockSize; bx++) {
            const sourceIdx = ((y + by) * width + (x + bx)) * info.channels;
            const targetIdx = ((targetY + by) * width + (targetX + bx)) * info.channels;
            
            if (sourceIdx < scrambledData.length && targetIdx < scrambledData.length) {
              for (let c = 0; c < info.channels; c++) {
                const temp = scrambledData[sourceIdx + c];
                scrambledData[sourceIdx + c] = scrambledData[targetIdx + c];
                scrambledData[targetIdx + c] = temp;
              }
            }
          }
        }
      }
    }
  }
  
  return sharp(scrambledData, {
    raw: {
      width,
      height,
      channels: info.channels
    }
  });
}

async function applyWatermark(
  pipeline: sharp.Sharp, 
  metadata: sharp.Metadata, 
  options: any
): Promise<sharp.Sharp> {
  const { width = 800, height = 600 } = metadata;
  const text = options.watermarkText || 'CONFIDENTIAL';
  const fontSize = Math.floor(Math.min(width, height) / 10);
  
  const watermarkSvg = `
    <svg width="${width}" height="${height}">
      <style>
        .watermark { 
          fill: rgba(255, 0, 0, 0.4); 
          font-size: ${fontSize}px; 
          font-family: Arial, sans-serif; 
          font-weight: bold;
        }
      </style>
      <text x="50%" y="50%" 
        text-anchor="middle" 
        dominant-baseline="middle" 
        transform="rotate(-45, ${width/2}, ${height/2})"
        class="watermark">
        ${text}
      </text>
    </svg>
  `;
  
  return pipeline.composite([{
    input: Buffer.from(watermarkSvg),
    gravity: options.watermarkPosition === 'top-left' ? 'northwest' :
             options.watermarkPosition === 'top-right' ? 'northeast' :
             options.watermarkPosition === 'bottom-left' ? 'southwest' :
             options.watermarkPosition === 'bottom-right' ? 'southeast' : 'center',
    blend: 'over'
  }]);
}

async function applyBlurRegions(
  pipeline: sharp.Sharp, 
  metadata: sharp.Metadata, 
  options: any
): Promise<sharp.Sharp> {
  const { width = 800, height = 600 } = metadata;
  const numRegions = Math.floor((options.scrambleIntensity || 50) / 10);
  
  const baseBuffer = await pipeline.toBuffer();
  let compositePipeline = sharp(baseBuffer);
  
  const overlays: sharp.OverlayOptions[] = [];
  
  for (let i = 0; i < numRegions; i++) {
    const regionWidth = Math.floor(width * (0.1 + Math.random() * 0.2));
    const regionHeight = Math.floor(height * (0.1 + Math.random() * 0.2));
    const x = Math.floor(Math.random() * (width - regionWidth));
    const y = Math.floor(Math.random() * (height - regionHeight));
    
    const blurredRegion = await sharp(baseBuffer)
      .extract({ left: x, top: y, width: regionWidth, height: regionHeight })
      .blur(20)
      .toBuffer();
    
    overlays.push({
      input: blurredRegion,
      left: x,
      top: y
    });
  }
  
  if (overlays.length > 0) {
    compositePipeline = compositePipeline.composite(overlays);
  }
  
  return compositePipeline;
}

async function applyColorShift(
  pipeline: sharp.Sharp, 
  metadata: sharp.Metadata, 
  intensity: number
): Promise<sharp.Sharp> {
  const shift = (intensity / 100) * 180;
  
  return pipeline
    .modulate({
      hue: shift,
      saturation: 1 + (Math.random() - 0.5) * (intensity / 100),
      brightness: 1 + (Math.random() - 0.5) * (intensity / 200)
    })
    .tint({
      r: Math.floor(Math.random() * intensity),
      g: Math.floor(Math.random() * intensity),
      b: Math.floor(Math.random() * intensity)
    });
}

async function applyNoise(
  pipeline: sharp.Sharp, 
  metadata: sharp.Metadata, 
  intensity: number
): Promise<sharp.Sharp> {
  const { width = 800, height = 600 } = metadata;
  
  const noiseIntensity = Math.floor((intensity / 100) * 50);
  const noiseBuffer = Buffer.alloc(width * height * 4);
  
  for (let i = 0; i < noiseBuffer.length; i += 4) {
    const noise = Math.floor(Math.random() * noiseIntensity);
    noiseBuffer[i] = noise;
    noiseBuffer[i + 1] = noise;
    noiseBuffer[i + 2] = noise;
    noiseBuffer[i + 3] = 128;
  }
  
  const noiseImage = await sharp(noiseBuffer, {
    raw: {
      width,
      height,
      channels: 4
    }
  }).png().toBuffer();
  
  return pipeline.composite([{
    input: noiseImage,
    blend: 'overlay'
  }]);
}

// =============================================================================
// HELPER FUNCTIONS - IMAGE SCRAMBLING
// =============================================================================

async function applyPixelShift(pipeline: sharp.Sharp, metadata: sharp.Metadata, intensity: number): Promise<sharp.Sharp> {
  const { width = 100, height = 100 } = metadata;
  
  const shiftAmount = Math.floor((intensity / 100) * Math.min(width, height) * 0.1);
  
  const { data, info } = await pipeline
    .raw()
    .toBuffer({ resolveWithObject: true });
  
  const blockSize = Math.max(4, Math.floor(Math.min(width, height) / 20));
  const scrambledData = Buffer.from(data);
  
  for (let y = 0; y < height - blockSize; y += blockSize) {
    for (let x = 0; x < width - blockSize; x += blockSize) {
      if (Math.random() < intensity / 100) {
        const targetX = Math.floor(Math.random() * (width - blockSize));
        const targetY = Math.floor(Math.random() * (height - blockSize));
        
        for (let by = 0; by < blockSize; by++) {
          for (let bx = 0; bx < blockSize; bx++) {
            const sourceIdx = ((y + by) * width + (x + bx)) * info.channels;
            const targetIdx = ((targetY + by) * width + (targetX + bx)) * info.channels;
            
            if (sourceIdx < scrambledData.length && targetIdx < scrambledData.length) {
              for (let c = 0; c < info.channels; c++) {
                const temp = scrambledData[sourceIdx + c];
                scrambledData[sourceIdx + c] = scrambledData[targetIdx + c];
                scrambledData[targetIdx + c] = temp;
              }
            }
          }
        }
      }
    }
  }
  
  return sharp(scrambledData, {
    raw: {
      width,
      height,
      channels: info.channels
    }
  });
}

async function applyWatermark(pipeline: sharp.Sharp, metadata: sharp.Metadata, options: any): Promise<sharp.Sharp> {
  const { width = 800, height = 600 } = metadata;
  const text = options.watermarkText || 'CONFIDENTIAL';
  const fontSize = Math.floor(Math.min(width, height) / 10);
  
  const watermarkSvg = `
    <svg width="${width}" height="${height}">
      <style>
        .watermark { 
          fill: rgba(255, 0, 0, 0.4); 
          font-size: ${fontSize}px; 
          font-family: Arial, sans-serif; 
          font-weight: bold;
        }
      </style>
      <text x="50%" y="50%" 
        text-anchor="middle" 
        dominant-baseline="middle" 
        transform="rotate(-45, ${width/2}, ${height/2})"
        class="watermark">
        ${text}
      </text>
    </svg>
  `;
  
  return pipeline.composite([{
    input: Buffer.from(watermarkSvg),
    gravity: options.watermarkPosition === 'top-left' ? 'northwest' :
             options.watermarkPosition === 'top-right' ? 'northeast' :
             options.watermarkPosition === 'bottom-left' ? 'southwest' :
             options.watermarkPosition === 'bottom-right' ? 'southeast' : 'center',
    blend: 'over'
  }]);
}

async function applyBlurRegions(pipeline: sharp.Sharp, metadata: sharp.Metadata, options: any): Promise<sharp.Sharp> {
  const { width = 800, height = 600 } = metadata;
  const numRegions = Math.floor((options.scrambleIntensity || 50) / 10);
  
  const baseBuffer = await pipeline.toBuffer();
  let compositePipeline = sharp(baseBuffer);
  
  const overlays: sharp.OverlayOptions[] = [];
  
  for (let i = 0; i < numRegions; i++) {
    const regionWidth = Math.floor(width * (0.1 + Math.random() * 0.2));
    const regionHeight = Math.floor(height * (0.1 + Math.random() * 0.2));
    const x = Math.floor(Math.random() * (width - regionWidth));
    const y = Math.floor(Math.random() * (height - regionHeight));
    
    const blurredRegion = await sharp(baseBuffer)
      .extract({ left: x, top: y, width: regionWidth, height: regionHeight })
      .blur(20)
      .toBuffer();
    
    overlays.push({
      input: blurredRegion,
      left: x,
      top: y
    });
  }
  
  if (overlays.length > 0) {
    compositePipeline = compositePipeline.composite(overlays);
  }
  
  return compositePipeline;
}

async function applyColorShift(pipeline: sharp.Sharp, metadata: sharp.Metadata, intensity: number): Promise<sharp.Sharp> {
  const shift = (intensity / 100) * 180;
  
  return pipeline
    .modulate({
      hue: shift,
      saturation: 1 + (Math.random() - 0.5) * (intensity / 100),
      brightness: 1 + (Math.random() - 0.5) * (intensity / 200)
    })
    .tint({
      r: Math.floor(Math.random() * intensity),
      g: Math.floor(Math.random() * intensity),
      b: Math.floor(Math.random() * intensity)
    });
}

async function applyNoise(pipeline: sharp.Sharp, metadata: sharp.Metadata, intensity: number): Promise<sharp.Sharp> {
  const { width = 800, height = 600 } = metadata;
  
  const noiseIntensity = Math.floor((intensity / 100) * 50);
  const noiseBuffer = Buffer.alloc(width * height * 4);
  
  for (let i = 0; i < noiseBuffer.length; i += 4) {
    const noise = Math.floor(Math.random() * noiseIntensity);
    noiseBuffer[i] = noise;
    noiseBuffer[i + 1] = noise;
    noiseBuffer[i + 2] = noise;
    noiseBuffer[i + 3] = 128;
  }
  
  const noiseImage = await sharp(noiseBuffer, {
    raw: {
      width,
      height,
      channels: 4
    }
  }).png().toBuffer();
  
  return pipeline.composite([{
    input: noiseImage,
    blend: 'overlay'
  }]);
}

// =============================================================================
// MAIN ROUTE REGISTRATION FUNCTION
// =============================================================================

export async function registerRoutes(app: Express): Promise<Server> {
  
  // ===========================================================================
  // AUTHENTICATION ROUTES
  // ===========================================================================

  app.post("/api/auth/signup", async (req: Request, res: Response): Promise<void> => {
    try {
      console.log('🔐 Signup request received:', {
        body: req.body,
        hasUsername: !!req.body.username,
        hasPassword: !!req.body.password,
        hasEmail: !!req.body.email,
      });

      const { username, password, email, name } = req.body;

      if (!username || !password) {
        console.error('⌠ Missing required fields');
        res.status(400).json({ 
          message: "Username and password are required",
          errors: ['Username is required', 'Password is required'].filter((_, i) => 
            i === 0 ? !username : !password
          )
        });
        return;
      }

      const validation = authService.validateUserData({ username, password, email, name });
      if (validation.length > 0) {
        console.error('⌠ Validation errors:', validation);
        res.status(400).json({ 
          message: "Validation failed", 
          errors: validation 
        });
        return;
      }

      console.log('👤 Creating user...');
      const user = await authService.createUser({ username, password, email, name });
      console.log('✅ User created:', { id: user.id, username: user.username });
      
      if (req.session) {
        req.session.userId = user.id;
        req.session.save((err) => {
          if (err) {
            console.error("⌠ Session save error:", err);
            res.status(500).json({ message: "Failed to create session" });
            return;
          }

          console.log('✅ Session created for user:', user.id);

          res.status(201).json({
            success: true,
            message: "Account created successfully",
            user: {
              id: user.id,
              username: user.username,
              email: user.email,
              name: user.name
            }
          });
        });
      } else {
        console.error('⌠ No session available');
        res.status(500).json({ message: "Session not configured" });
      }
    } catch (error) {
      console.error("⌠ Signup error:", error);
      
      if (error instanceof Error) {
        if (error.message.includes('already exists')) {
          res.status(409).json({ message: error.message });
          return;
        }
        
        if (error.message.includes('Validation failed')) {
          res.status(400).json({ message: error.message });
          return;
        }
      }
      
      res.status(500).json({ message: "Failed to create account" });
    }
  });

  app.post("/api/auth/login", async (req: Request, res: Response): Promise<void> => {
    try {
      console.log('🔐 Login request received:', {
        hasUsername: !!req.body.username,
        hasPassword: !!req.body.password,
        username: req.body.username
      });

      const { username, password } = req.body;

      if (!username || !password) {
        console.error('⌠ Missing login credentials');
        res.status(400).json({ message: "Username and password are required" });
        return;
      }

      console.log('🔐 Authenticating user...');
      const user = await authService.authenticateUser(username, password);
      console.log('✅ Authentication successful:', user.username);
      
      if (req.session) {
        req.session.userId = user.id;
        req.session.save((err) => {
          if (err) {
            console.error("⌠ Session save error:", err);
            res.status(500).json({ message: "Failed to create session" });
            return;
          }

          console.log('✅ Session created for login:', user.id);

          res.json({
            success: true,
            message: "Login successful",
            user: {
              id: user.id,
              username: user.username,
              email: user.email,
              name: user.name
            }
          });
        });
      } else {
        console.error('⌠ No session available for login');
        res.status(500).json({ message: "Session not configured" });
      }
    } catch (error) {
      console.error("⌠ Login error:", error);
      
      if (error instanceof Error && error.message.includes('Invalid username or password')) {
        res.status(401).json({ message: "Invalid username or password" });
        return;
      }
      
      res.status(500).json({ message: "Login failed" });
    }
  });

  app.post("/api/auth/logout", async (req: Request, res: Response): Promise<void> => {
    try {
      const userId = req.session?.userId;
      
      req.session?.destroy((err) => {
        if (err) {
          console.error("Session destroy error:", err);
          res.status(500).json({ message: "Failed to logout" });
          return;
        }
        
        res.clearCookie('connect.sid');
        res.json({ 
          success: true, 
          message: "Logged out successfully" 
        });
      });
    } catch (error) {
      console.error("Logout error:", error);
      res.status(500).json({ message: "Logout failed" });
    }
  });

  app.get("/api/auth/me", async (req: Request, res: Response): Promise<void> => {
    try {
      console.log('👤 Auth check request, session:', {
        hasSession: !!req.session,
        userId: req.session?.userId
      });

      const sessionId = req.session?.userId;
      if (!sessionId) {
        console.log('⌠ No session ID found');
        res.status(401).json({ message: "Authentication required" });
        return;
      }

      const user = await storage.getUser(sessionId);
      if (!user) {
        console.log('⌠ User not found for session:', sessionId);
        req.session?.destroy(() => {});
        res.status(401).json({ message: "Invalid session" });
        return;
      }

      console.log('✅ User found:', { id: user.id, username: user.username });

      res.json({
        id: user.id,
        username: user.username,
        email: user.email || null,
        name: user.name || null
      });
    } catch (error) {
      console.error("⌠ Auth check error:", error);
      res.status(500).json({ message: "Authentication error" });
    }
  });

  app.post("/api/auth/change-password", requireAuth, async (req: Request, res: Response): Promise<void> => {
    try {
      const userId = req.user!.id;
      const { currentPassword, newPassword, confirmPassword } = req.body;
      
      console.log(`🔐 Password change request for user: ${userId}`);
      
      if (!currentPassword || !newPassword || !confirmPassword) {
        res.status(400).json({ 
          message: "Current password, new password, and confirmation are required" 
        });
        return;
      }
      
      if (newPassword !== confirmPassword) {
        res.status(400).json({ 
          message: "New password and confirmation do not match" 
        });
        return;
      }
      
      const passwordValidation = authService.validatePassword(newPassword);
      if (passwordValidation.length > 0) {
        res.status(400).json({ 
          message: "Password does not meet requirements",
          errors: passwordValidation
        });
        return;
      }
      
      const user = await storage.getUser(userId);
      if (!user) {
        res.status(404).json({ message: "User not found" });
        return;
      }
      
      const isCurrentPasswordValid = await authService.verifyPassword(currentPassword, user.password);
      if (!isCurrentPasswordValid) {
        res.status(400).json({ 
          message: "Current password is incorrect" 
        });
        return;
      }
      
      const isSamePassword = await authService.verifyPassword(newPassword, user.password);
      if (isSamePassword) {
        res.status(400).json({ 
          message: "New password must be different from current password" 
        });
        return;
      }
      
      const hashedNewPassword = await authService.hashPassword(newPassword);
      
      const updatedUser = await authService.updateUserPassword(userId, hashedNewPassword);
      
      if (!updatedUser) {
        res.status(500).json({ message: "Failed to update password" });
        return;
      }
      
      await storage.createActivityLog({
        userId,
        type: "password_changed",
        description: "User password changed successfully",
        metadata: { 
          timestamp: new Date().toISOString(),
          ipAddress: req.ip || 'unknown'
        }
      });
      
      await storage.createSecurityAudit({
        userId,
        action: "password_change",
        ipAddress: req.ip,
        userAgent: req.get('User-Agent'),
        success: true,
        metadata: {
          timestamp: new Date().toISOString()
        }
      });
      
      console.log(`✅ Password changed successfully for user: ${userId}`);
      
      res.json({
        success: true,
        message: "Password changed successfully"
      });
      
    } catch (error) {
      console.error("Password change error:", error);
      
      try {
        await storage.createSecurityAudit({
          userId: req.user?.id,
          action: "password_change_failed",
          ipAddress: req.ip,
          userAgent: req.get('User-Agent'),
          success: false,
          metadata: {
            error: error instanceof Error ? error.message : 'Unknown error',
            timestamp: new Date().toISOString()
          }
        });
      } catch (logError) {
        console.error("Failed to log security audit:", logError);
      }
      
      res.status(500).json({ 
        message: "Failed to change password",
        error: error instanceof Error ? error.message : 'Unknown error'
      });
    }
  });

  // ===========================================================================
  // PASSWORD RESET ROUTES
  // ===========================================================================

  app.post("/api/auth/forgot-password", async (req: Request, res: Response): Promise<void> => {
    try {
      const { email } = req.body;
      
      console.log('🔑 Password reset request for email:', email);
      
      if (!email) {
        res.status(400).json({ 
          message: "Email address is required" 
        });
        return;
      }
      
      const emailRegex = /^[^\s@]+@[^\s@]+\.[^\s@]+$/;
      if (!emailRegex.test(email)) {
        res.status(400).json({ 
          message: "Please enter a valid email address" 
        });
        return;
      }
      
      const user = await storage.getUserByEmail(email);
      
      if (!user) {
        console.log('⚠️ User not found for email:', email);
        res.status(404).json({ 
          success: false,
          message: "No account found with this email address"
        });
        return;
      }
      
      const verificationCode = Math.floor(100000 + Math.random() * 900000).toString();
      const hashedCode = crypto.createHash('sha256').update(verificationCode).digest('hex');
      const expiresAt = new Date(Date.now() + 10 * 60 * 1000);
      
      await db
        .delete(passwordResetTokens)
        .where(
          and(
            eq(passwordResetTokens.userId, user.id),
            eq(passwordResetTokens.used, false)
          )
        );
      
      await db.insert(passwordResetTokens).values({
        userId: user.id,
        email: user.email,
        token: hashedCode,
        expiresAt,
        used: false,
        metadata: {
          type: 'verification_code',
          attempts: 0,
          verified: false,
          codeLength: 6
        }
      });

      try {
        const emailSent = await emailService.sendPasswordResetCode(user.email, verificationCode);
        
        if (emailSent) {
          console.log('✅ Verification code email sent to:', user.email);
        } else {
          console.warn('⚠️ Failed to send email, but code was generated');
        }
      } catch (emailError) {
        console.error('Failed to send email:', emailError);
      }

      await storage.createActivityLog({
        userId: user.id,
        type: "password_reset_requested",
        description: "Password reset code requested",
        metadata: { 
          email: user.email,
          timestamp: new Date().toISOString(),
          ipAddress: req.ip || 'unknown'
        }
      });

      console.log('🔐 Verification code generated for:', user.email);

      const responseData: any = {
        success: true,
        message: "If an account exists with that email, a verification code has been sent."
      };
      
      if (process.env.NODE_ENV === 'development') {
        responseData.verificationCode = verificationCode;
        responseData.email = user.email;
        responseData.expiresAt = expiresAt.toISOString();
        responseData.devNote = "Code exposed only in development mode";
        console.log('📧 Dev Mode - Verification Code:', verificationCode);
      }
      
      res.json(responseData);
      
    } catch (error) {
      console.error("Password reset request error:", error);
      res.status(500).json({ 
        message: "An error occurred. Please try again later." 
      });
    }
  });

  app.post("/api/auth/verify-code", async (req: Request, res: Response): Promise<void> => {
    try {
      const { email, code } = req.body;
      
      console.log('🔍 Verifying reset code for email:', email);
      
      if (!email || !code) {
        res.status(400).json({ 
          valid: false,
          message: "Email and verification code are required" 
        });
        return;
      }

      const user = await storage.getUserByEmail(email);
      
      if (!user) {
        res.status(400).json({ 
          valid: false,
          message: "Invalid email or code" 
        });
        return;
      }

      const hashedCode = crypto.createHash('sha256').update(code).digest('hex');
      
      const [resetToken] = await db
        .select()
        .from(passwordResetTokens)
        .where(
          and(
            eq(passwordResetTokens.userId, user.id),
            eq(passwordResetTokens.token, hashedCode),
            eq(passwordResetTokens.used, false),
            gt(passwordResetTokens.expiresAt, new Date())
          )
        )
        .limit(1);
      
      if (!resetToken) {
        const [latestToken] = await db
          .select()
          .from(passwordResetTokens)
          .where(
            and(
              eq(passwordResetTokens.userId, user.id),
              eq(passwordResetTokens.used, false)
            )
          )
          .orderBy(desc(passwordResetTokens.createdAt))
          .limit(1);
        
        if (latestToken) {
          const currentAttempts = (latestToken.metadata as any)?.attempts || 0;
          
          await db
            .update(passwordResetTokens)
            .set({
              metadata: {
                ...(latestToken.metadata as any || {}),
                attempts: currentAttempts + 1,
                lastAttemptAt: new Date().toISOString()
              }
            })
            .where(eq(passwordResetTokens.id, latestToken.id));
          
          if (currentAttempts >= 4) {
            await db
              .update(passwordResetTokens)
              .set({ 
                used: true,
                usedAt: new Date(),
                metadata: {
                  ...(latestToken.metadata as any || {}),
                  invalidatedReason: 'too_many_attempts'
                }
              })
              .where(eq(passwordResetTokens.id, latestToken.id));
            
            await storage.createSecurityAudit({
              userId: user.id,
              action: "password_reset_blocked",
              ipAddress: req.ip,
              userAgent: req.get('User-Agent'),
              success: false,
              metadata: {
                reason: "Too many failed attempts",
                email: user.email,
                timestamp: new Date().toISOString()
              }
            });
            
            res.status(400).json({ 
              valid: false,
              message: "Too many failed attempts. Please request a new code." 
            });
            return;
          }
        }
        
        res.status(400).json({ 
          valid: false,
          message: "Invalid or expired verification code" 
        });
        return;
      }

      await db
        .update(passwordResetTokens)
        .set({
          metadata: {
            ...(resetToken.metadata as any || {}),
            verified: true,
            verifiedAt: new Date().toISOString()
          }
        })
        .where(eq(passwordResetTokens.id, resetToken.id));
      
      await storage.createActivityLog({
        userId: user.id,
        type: "password_reset_code_verified",
        description: "Password reset code verified successfully",
        metadata: { 
          email: user.email,
          timestamp: new Date().toISOString(),
          ipAddress: req.ip || 'unknown'
        }
      });

      res.json({
        valid: true,
        message: "Code verified successfully",
        resetTokenId: resetToken.id
      });

    } catch (error) {
      console.error("Code verification error:", error);
      res.status(500).json({ 
        valid: false,
        message: "Failed to verify code" 
      });
    }
  });

  app.post("/api/auth/reset-password", async (req: Request, res: Response): Promise<void> => {
    try {
      const { email, code, newPassword } = req.body;
      
      console.log('🔐 Password reset attempt for email:', email);
      
      if (!email || !code || !newPassword) {
        res.status(400).json({ 
          message: "Email, verification code, and new password are required" 
        });
        return;
      }

<<<<<<< HEAD
      if (newPassword.length < 6) {
        res.status(400).json({ 
          message: "Password must be at least 6 characters long" 
        });
        return;
      }

      const user = await storage.getUserByEmail(email);
      
      if (!user) {
        res.status(400).json({ 
          message: "Invalid email or verification code" 
        });
        return;
      }

      const hashedCode = crypto.createHash('sha256').update(code).digest('hex');
      
      const [resetToken] = await db
        .select()
        .from(passwordResetTokens)
        .where(
          and(
            eq(passwordResetTokens.userId, user.id),
            eq(passwordResetTokens.token, hashedCode),
            eq(passwordResetTokens.used, false),
            gt(passwordResetTokens.expiresAt, new Date())
          )
        )
        .limit(1);
      
      if (!resetToken) {
        res.status(400).json({ 
          message: "Invalid or expired verification code. Please request a new one." 
        });
        return;
      }

      const metadata = resetToken.metadata as any;
      if (!metadata?.verified) {
        res.status(400).json({ 
          message: "Code must be verified first" 
        });
=======
  app.post("/api/user/api-keys", requireAuth, async (req: Request, res: Response): Promise<void> => {
    try {
      const userId = req.user!.id;
      const { provider, keyName, apiKey } = req.body;
      
      console.log(`🔑 Adding API key for user: ${userId}, provider: ${provider}`);
      
      if (!provider || !keyName || !apiKey) {
        res.status(400).json({ message: "Provider, key name, and API key are required" });
        return;
      }
      
      if (!apiValidationService.getSupportedProviders().includes(provider)) {
        res.status(400).json({ message: "Invalid provider" });
>>>>>>> bc52a883
        return;
      }

      const verifiedAt = new Date(metadata.verifiedAt);
      const fiveMinutesAgo = new Date(Date.now() - 5 * 60 * 1000);
      
<<<<<<< HEAD
      if (verifiedAt < fiveMinutesAgo) {
        res.status(400).json({ 
          message: "Verification has expired. Please request a new code." 
        });
        return;
      }

      const hashedPassword = await authService.hashPassword(newPassword);
=======
      const existingKeys = await storage.getUserApiKeys(userId);
      const existingProviderKey = existingKeys.find(k => k.provider === provider && k.isActive);
      
      if (existingProviderKey) {
        res.status(400).json({ 
          message: `You already have an active ${apiValidationService.getProviderDisplayName(provider)} API key. Please delete the existing one first.` 
        });
        return;
      }
      
      let newApiKey;
      try {
        newApiKey = await storage.createUserApiKey(userId, {
          provider,
          keyName,
          apiKey
        });
      } catch (createError) {
        res.status(400).json({ 
          message: createError instanceof Error ? createError.message : "Invalid API key format"
        });
        return;
      }
      
      console.log(`🔍 Validating ${provider} API key...`);
      
      let validationResult;
      try {
        validationResult = await apiValidationService.validateApiKey(provider, apiKey);
      } catch (validationError) {
        console.error(`Validation failed for ${provider}:`, validationError);
        validationResult = { 
          valid: false, 
          error: validationError instanceof Error ? validationError.message : 'Validation failed' 
        };
      }
      
      await storage.updateUserApiKey(userId, newApiKey.id, {
        validationStatus: validationResult.valid ? 'valid' : 'invalid',
        lastValidated: new Date(),
        validationError: validationResult.error || null
      });
      
      const updatedKey = await storage.getUserApiKey(userId, newApiKey.id);
      
      if (!validationResult.valid) {
        await storage.deleteUserApiKey(userId, newApiKey.id);
        
        res.status(400).json({ 
          message: validationResult.error || "API key validation failed",
          error: "INVALID_API_KEY"
        });
        return;
      }
      
      // CLEAR CACHE after successfully adding key
      if (provider === 'openai') {
        console.log('🔄 Clearing OpenAI cache for AI and image services');
        aiService.clearApiKeyCache(userId, 'openai');
        imageService.clearApiKeyCache(userId);
      } else if (provider === 'anthropic') {
        console.log('🔄 Clearing Anthropic cache for AI service');
        aiService.clearApiKeyCache(userId, 'anthropic');
      } else if (provider === 'google_pagespeed' || provider === 'gemini') {
        console.log('🔄 Clearing Gemini cache for AI service');
        aiService.clearApiKeyCache(userId, 'gemini');
      }
      
      await storage.createActivityLog({
        userId,
        type: "api_key_added",
        description: `API key added for ${apiValidationService.getProviderDisplayName(provider)}: ${keyName}`,
        metadata: { 
          provider,
          keyName,
          keyId: newApiKey.id,
          validationStatus: validationResult.valid ? 'valid' : 'invalid'
        }
      });
      
      console.log(`✅ API key added and validated successfully for user ${userId}`);
      
      res.status(201).json({
        id: updatedKey!.id,
        provider: updatedKey!.provider,
        keyName: updatedKey!.keyName,
        maskedKey: updatedKey!.maskedKey,
        isActive: updatedKey!.isActive,
        validationStatus: updatedKey!.validationStatus,
        lastValidated: updatedKey!.lastValidated?.toISOString(),
        validationError: updatedKey!.validationError,
        usageCount: updatedKey!.usageCount,
        lastUsed: updatedKey!.lastUsed?.toISOString(),
        createdAt: updatedKey!.createdAt.toISOString()
      });
    } catch (error) {
      console.error("Failed to add API key:", error);
      res.status(500).json({ 
        message: "Failed to add API key",
        error: error instanceof Error ? error.message : 'Unknown error'
      });
    }
  });

  app.post("/api/user/api-keys/:id/validate", requireAuth, async (req: Request, res: Response): Promise<void> => {
    try {
      const userId = req.user!.id;
      const keyId = req.params.id;
      
      console.log(`🔍 Validating API key ${keyId} for user: ${userId}`);
      
      const apiKey = await storage.getUserApiKey(userId, keyId);
      if (!apiKey) {
        res.status(404).json({ message: "API key not found" });
        return;
      }
      
      const decryptedKey = await storage.getDecryptedApiKey(userId, keyId);
      if (!decryptedKey) {
        res.status(400).json({ message: "Cannot decrypt API key" });
        return;
      }
      
      let validationResult;
      try {
        validationResult = await apiValidationService.validateApiKey(apiKey.provider, decryptedKey);
      } catch (validationError) {
        console.error(`Validation failed for ${apiKey.provider}:`, validationError);
        validationResult = { 
          valid: false, 
          error: validationError instanceof Error ? validationError.message : 'Validation failed' 
        };
      }
>>>>>>> bc52a883
      
      const updatedUser = await authService.updateUserPassword(user.id, hashedPassword);
      
      if (!updatedUser) {
        res.status(500).json({ 
          message: "Failed to reset password" 
        });
        return;
      }

      await db
        .update(passwordResetTokens)
        .set({ 
          used: true,
          usedAt: new Date(),
          metadata: {
            ...metadata,
            completedAt: new Date().toISOString()
          }
        })
        .where(eq(passwordResetTokens.id, resetToken.id));
      
      await db
        .update(passwordResetTokens)
        .set({ 
          used: true,
          usedAt: new Date()
        })
        .where(
          and(
            eq(passwordResetTokens.userId, user.id),
            eq(passwordResetTokens.used, false)
          )
        );
      
      await storage.createActivityLog({
        userId: user.id,
        type: "password_reset_completed",
        description: "Password successfully reset",
        metadata: { 
          email: user.email,
          timestamp: new Date().toISOString(),
          ipAddress: req.ip || 'unknown'
        }
      });

      await storage.createSecurityAudit({
        userId: user.id,
        action: "password_reset",
        ipAddress: req.ip,
        userAgent: req.get('User-Agent'),
        success: true,
        metadata: {
          email: user.email,
          timestamp: new Date().toISOString()
        }
      });

      console.log(`✅ Password reset successfully for user: ${user.email}`);
      
      res.json({
        success: true,
        message: "Password has been reset successfully. You can now login with your new password."
      });

    } catch (error) {
      console.error("Password reset error:", error);
      
      try {
        const { email } = req.body;
        if (email) {
          const user = await storage.getUserByEmail(email);
          
          if (user) {
            await storage.createSecurityAudit({
              userId: user.id,
              action: "password_reset_failed",
              ipAddress: req.ip,
              userAgent: req.get('User-Agent'),
              success: false,
              metadata: {
                error: error instanceof Error ? error.message : 'Unknown error',
                email: user.email,
                timestamp: new Date().toISOString()
              }
            });
          }
        }
      } catch (logError) {
        console.error("Failed to log security audit:", logError);
      }
      
      res.status(500).json({ 
        message: "Failed to reset password. Please try again." 
      });
    }
  });

<<<<<<< HEAD
  app.post("/api/auth/resend-code", async (req: Request, res: Response): Promise<void> => {
=======
  app.delete("/api/user/api-keys/:id", requireAuth, async (req: Request, res: Response): Promise<void> => {
    try {
      const userId = req.user!.id;
      const keyId = req.params.id;
      
      console.log(`🗑️ Deleting API key ${keyId} for user: ${userId}`);
      
      const apiKey = await storage.getUserApiKey(userId, keyId);
      if (!apiKey) {
        res.status(404).json({ message: "API key not found" });
        return;
      }
      
      const deleted = await storage.deleteUserApiKey(userId, keyId);
      
      if (!deleted) {
        res.status(404).json({ message: "API key not found" });
        return;
      }
      
      // CLEAR CACHE after successfully deleting key
      if (apiKey.provider === 'openai') {
        console.log('🔄 Clearing OpenAI cache after key deletion');
        aiService.clearApiKeyCache(userId, 'openai');
        imageService.clearApiKeyCache(userId);
      } else if (apiKey.provider === 'anthropic') {
        console.log('🔄 Clearing Anthropic cache after key deletion');
        aiService.clearApiKeyCache(userId, 'anthropic');
      } else if (apiKey.provider === 'google_pagespeed' || apiKey.provider === 'gemini') {
        console.log('🔄 Clearing Gemini cache after key deletion');
        aiService.clearApiKeyCache(userId, 'gemini');
      }
      
      await storage.createActivityLog({
        userId,
        type: "api_key_deleted",
        description: `API key deleted: ${apiKey.keyName} (${apiValidationService.getProviderDisplayName(apiKey.provider)})`,
        metadata: { 
          keyId,
          provider: apiKey.provider,
          keyName: apiKey.keyName
        }
      });
      
      console.log(`✅ API key deleted successfully for user ${userId}`);
      res.status(204).send();
    } catch (error) {
      console.error("Failed to delete API key:", error);
      res.status(500).json({ 
        message: "Failed to delete API key",
        error: error instanceof Error ? error.message : 'Unknown error'
      });
    }
  });

  app.get("/api/user/api-keys/status", requireAuth, async (req: Request, res: Response): Promise<void> => {
>>>>>>> bc52a883
    try {
      const { email } = req.body;
      
      console.log('🔄 Resending verification code for email:', email);
      
      if (!email) {
        res.status(400).json({ 
          message: "Email address is required" 
        });
        return;
      }

      const user = await storage.getUserByEmail(email);
      
      if (!user) {
        res.json({
          success: true,
          message: "If an account exists with that email, a new verification code has been sent."
        });
        return;
      }

      const oneHourAgo = new Date(Date.now() - 60 * 60 * 1000);
      const recentTokens = await db
        .select()
        .from(passwordResetTokens)
        .where(
          and(
            eq(passwordResetTokens.userId, user.id),
            gt(passwordResetTokens.createdAt, oneHourAgo)
          )
        );
      
      if (recentTokens.length >= 3) {
        res.status(429).json({ 
          message: "Too many requests. Please try again later." 
        });
        return;
      }

      await db
        .update(passwordResetTokens)
        .set({ 
          used: true,
          usedAt: new Date(),
          metadata: sql`jsonb_set(COALESCE(metadata, '{}'), '{invalidatedReason}', '"new_code_requested"')`
        })
        .where(
          and(
            eq(passwordResetTokens.userId, user.id),
            eq(passwordResetTokens.used, false)
          )
        );

      const verificationCode = Math.floor(100000 + Math.random() * 900000).toString();
      const hashedCode = crypto.createHash('sha256').update(verificationCode).digest('hex');
      const expiresAt = new Date(Date.now() + 10 * 60 * 1000);

      await db.insert(passwordResetTokens).values({
        userId: user.id,
        email: user.email,
        token: hashedCode,
        expiresAt,
        used: false,
        metadata: {
          type: 'verification_code',
          attempts: 0,
          verified: false,
          codeLength: 6,
          resent: true
        }
      });

      try {
        const emailSent = await emailService.sendPasswordResetCode(user.email, verificationCode);
        
        if (emailSent) {
          console.log('✅ New verification code email sent to:', user.email);
        } else {
          console.warn('⚠️ Failed to send resend email');
        }
      } catch (emailError) {
        console.error('Failed to send email:', emailError);
      }

      await storage.createActivityLog({
        userId: user.id,
        type: "password_reset_code_resent",
        description: "Password reset code resent",
        metadata: { 
          email: user.email,
          timestamp: new Date().toISOString(),
          ipAddress: req.ip || 'unknown'
        }
      });

      console.log('📧 New verification code generated for:', user.email);
      console.log('🔐 Code (for testing only):', verificationCode);

      res.json({
        success: true,
        message: "If an account exists with that email, a new verification code has been sent.",
        ...(process.env.NODE_ENV === 'development' && { 
          verificationCode,
          expiresAt: expiresAt.toISOString()
        })
      });

    } catch (error) {
      console.error("Resend code error:", error);
      res.status(500).json({ 
        message: "An error occurred. Please try again later." 
      });
    }
  });

<<<<<<< HEAD
=======
  app.put("/api/user/api-keys/:id", requireAuth, async (req: Request, res: Response): Promise<void> => {
    try {
      const userId = req.user!.id;
      const keyId = req.params.id;
      const { isActive } = req.body;
      
      const apiKey = await storage.getUserApiKey(userId, keyId);
      if (!apiKey) {
        res.status(404).json({ message: "API key not found" });
        return;
      }
      
      await storage.updateUserApiKey(userId, keyId, {
        isActive: isActive !== undefined ? isActive : apiKey.isActive,
      });
      
      // CLEAR CACHE when key is deactivated/activated
      if (isActive !== undefined) {
        if (apiKey.provider === 'openai') {
          console.log('🔄 Clearing OpenAI cache after key status change');
          aiService.clearApiKeyCache(userId, 'openai');
          imageService.clearApiKeyCache(userId);
        } else if (apiKey.provider === 'anthropic') {
          console.log('🔄 Clearing Anthropic cache after key status change');
          aiService.clearApiKeyCache(userId, 'anthropic');
        } else if (apiKey.provider === 'google_pagespeed' || apiKey.provider === 'gemini') {
          console.log('🔄 Clearing Gemini cache after key status change');
          aiService.clearApiKeyCache(userId, 'gemini');
        }
      }
      
      const updatedKey = await storage.getUserApiKey(userId, keyId);
      res.json(updatedKey);
    } catch (error) {
      console.error("Failed to update API key:", error);
      res.status(500).json({ 
        message: "Failed to update API key",
        error: error instanceof Error ? error.message : 'Unknown error'
      });
    }
  });

>>>>>>> bc52a883
  // ===========================================================================
  // USER SETTINGS ROUTES
  // ===========================================================================
  
  app.get("/api/user/settings", requireAuth, async (req: Request, res: Response): Promise<void> => {
    try {
      const userId = req.user!.id;
      console.log(`⚙️ Fetching settings for user: ${userId}`);
      
      const settings = await storage.getOrCreateUserSettings(userId);
      
      const transformedSettings = {
        profile: {
          name: settings.profileName || req.user!.name || "",
          email: settings.profileEmail || req.user!.email || "",
          company: settings.profileCompany || "",
          timezone: settings.profileTimezone || "America/New_York",
        },
        notifications: {
          emailReports: settings.notificationEmailReports,
          contentGenerated: settings.notificationContentGenerated,
          seoIssues: settings.notificationSeoIssues,
          systemAlerts: settings.notificationSystemAlerts,
        },
        automation: {
          defaultAiModel: settings.automationDefaultAiModel,
          autoFixSeoIssues: settings.automationAutoFixSeoIssues,
          contentGenerationFrequency: settings.automationContentGenerationFrequency,
          reportGeneration: settings.automationReportGeneration,
        },
        security: {
          twoFactorAuth: settings.securityTwoFactorAuth,
          sessionTimeout: settings.securitySessionTimeout,
          allowApiAccess: settings.securityAllowApiAccess,
        },
      };
      
      console.log(`✅ Settings fetched successfully for user ${userId}`);
      res.json(transformedSettings);
    } catch (error) {
      console.error("Failed to fetch user settings:", error);
      res.status(500).json({ message: "Failed to fetch settings" });
    }
  });

  app.put("/api/user/settings", requireAuth, async (req: Request, res: Response): Promise<void> => {
    try {
      const userId = req.user!.id;
      const { profile, notifications, automation, security } = req.body;
      
      console.log(`⚙️ Updating settings for user: ${userId}`);
      
      const updateData: Partial<any> = {};
      
      if (profile) {
        if (profile.name !== undefined) updateData.profileName = profile.name;
        if (profile.email !== undefined) updateData.profileEmail = profile.email;
        if (profile.company !== undefined) updateData.profileCompany = profile.company;
        if (profile.timezone !== undefined) updateData.profileTimezone = profile.timezone;
      }
      
      if (notifications) {
        if (notifications.emailReports !== undefined) updateData.notificationEmailReports = notifications.emailReports;
        if (notifications.contentGenerated !== undefined) updateData.notificationContentGenerated = notifications.contentGenerated;
        if (notifications.seoIssues !== undefined) updateData.notificationSeoIssues = notifications.seoIssues;
        if (notifications.systemAlerts !== undefined) updateData.notificationSystemAlerts = notifications.systemAlerts;
      }
      
      if (automation) {
        if (automation.defaultAiModel !== undefined) updateData.automationDefaultAiModel = automation.defaultAiModel;
        if (automation.autoFixSeoIssues !== undefined) updateData.automationAutoFixSeoIssues = automation.autoFixSeoIssues;
        if (automation.contentGenerationFrequency !== undefined) updateData.automationContentGenerationFrequency = automation.contentGenerationFrequency;
        if (automation.reportGeneration !== undefined) updateData.automationReportGeneration = automation.reportGeneration;
      }
      
      if (security) {
        if (security.twoFactorAuth !== undefined) updateData.securityTwoFactorAuth = security.twoFactorAuth;
        if (security.sessionTimeout !== undefined) updateData.securitySessionTimeout = security.sessionTimeout;
        if (security.allowApiAccess !== undefined) updateData.securityAllowApiAccess = security.allowApiAccess;
      }
      
      if (updateData.securitySessionTimeout !== undefined) {
        if (updateData.securitySessionTimeout < 1 || updateData.securitySessionTimeout > 168) {
          res.status(400).json({ message: "Session timeout must be between 1 and 168 hours" });
          return;
        }
      }
      
      const updatedSettings = await storage.updateUserSettings(userId, updateData);
      
      if (!updatedSettings) {
        res.status(404).json({ message: "Settings not found" });
        return;
      }
      
      const transformedSettings = {
        profile: {
          name: updatedSettings.profileName || req.user!.name || "",
          email: updatedSettings.profileEmail || req.user!.email || "",
          company: updatedSettings.profileCompany || "",
          timezone: updatedSettings.profileTimezone || "America/New_York",
        },
        notifications: {
          emailReports: updatedSettings.notificationEmailReports,
          contentGenerated: updatedSettings.notificationContentGenerated,
          seoIssues: updatedSettings.notificationSeoIssues,
          systemAlerts: updatedSettings.notificationSystemAlerts,
        },
        automation: {
          defaultAiModel: updatedSettings.automationDefaultAiModel,
          autoFixSeoIssues: updatedSettings.automationAutoFixSeoIssues,
          contentGenerationFrequency: updatedSettings.automationContentGenerationFrequency,
          reportGeneration: updatedSettings.automationReportGeneration,
        },
        security: {
          twoFactorAuth: updatedSettings.securityTwoFactorAuth,
          sessionTimeout: updatedSettings.securitySessionTimeout,
          allowApiAccess: updatedSettings.securityAllowApiAccess,
        },
      };
      
      await storage.createActivityLog({
        userId,
        type: "settings_updated",
        description: "User settings updated",
        metadata: { 
          sectionsUpdated: Object.keys(req.body),
          timestamp: new Date().toISOString()
        }
      });
      
      console.log(`✅ Settings updated successfully for user ${userId}`);
      res.json(transformedSettings);
    } catch (error) {
      console.error("Failed to update user settings:", error);
      res.status(500).json({ message: "Failed to update settings" });
    }
  });

  app.delete("/api/user/settings", requireAuth, async (req: Request, res: Response): Promise<void> => {
    try {
      const userId = req.user!.id;
      console.log(`🗑️ Resetting settings to defaults for user: ${userId}`);
      
      const deleted = await storage.deleteUserSettings(userId);
      
      if (!deleted) {
        res.status(404).json({ message: "Settings not found" });
        return;
      }
      
      const defaultSettings = await storage.getOrCreateUserSettings(userId);
      
      const transformedSettings = {
        profile: {
          name: req.user!.name || "",
          email: req.user!.email || "",
          company: "",
          timezone: "America/New_York",
        },
        notifications: {
          emailReports: true,
          contentGenerated: true,
          seoIssues: true,
          systemAlerts: false,
        },
        automation: {
          defaultAiModel: "gpt-4o",
          autoFixSeoIssues: true,
          contentGenerationFrequency: "twice-weekly",
          reportGeneration: "weekly",
        },
        security: {
          twoFactorAuth: false,
          sessionTimeout: 24,
          allowApiAccess: true,
        },
      };
      
      await storage.createActivityLog({
        userId,
        type: "settings_reset",
        description: "User settings reset to defaults",
        metadata: { 
          timestamp: new Date().toISOString()
        }
      });
      
      console.log(`✅ Settings reset to defaults for user ${userId}`);
      res.json({
        message: "Settings reset to defaults",
        settings: transformedSettings
      });
    } catch (error) {
      console.error("Failed to reset user settings:", error);
      res.status(500).json({ message: "Failed to reset settings" });
    }
  });

  // ===========================================================================
  // API KEY MANAGEMENT ROUTES
  // ===========================================================================
  
  app.get("/api/user/api-keys", requireAuth, async (req: Request, res: Response): Promise<void> => {
    try {
      const userId = req.user!.id;
      console.log(`🔑 Fetching API keys for user: ${userId}`);
      
      const apiKeys = await storage.getUserApiKeys(userId);
      
      const transformedKeys = apiKeys.map(key => ({
        id: key.id,
        provider: key.provider,
        keyName: key.keyName,
        maskedKey: key.maskedKey,
        isActive: key.isActive,
        validationStatus: key.validationStatus,
        lastValidated: key.lastValidated?.toISOString(),
        validationError: key.validationError,
        usageCount: key.usageCount,
        lastUsed: key.lastUsed?.toISOString(),
        createdAt: key.createdAt.toISOString()
      }));
      
      console.log(`✅ Found ${transformedKeys.length} API keys for user ${userId}`);
      res.json(transformedKeys);
    } catch (error) {
      console.error("Failed to fetch API keys:", error);
      res.status(500).json({ message: "Failed to fetch API keys" });
    }
  });

  app.post("/api/user/api-keys", requireAuth, async (req: Request, res: Response): Promise<void> => {
    try {
      const userId = req.user!.id;
      const { provider, keyName, apiKey } = req.body;
      
      console.log(`🔑 Adding API key for user: ${userId}, provider: ${provider}`);
      
      if (!provider || !keyName || !apiKey) {
        res.status(400).json({ message: "Provider, key name, and API key are required" });
        return;
      }
<<<<<<< HEAD
      
      if (!apiValidationService.getSupportedProviders().includes(provider)) {
        res.status(400).json({ message: "Invalid provider" });
        return;
      }
      
      const existingKeys = await storage.getUserApiKeys(userId);
      const existingProviderKey = existingKeys.find(k => k.provider === provider && k.isActive);
      
      if (existingProviderKey) {
        res.status(400).json({ 
          message: `You already have an active ${apiValidationService.getProviderDisplayName(provider)} API key. Please delete the existing one first.` 
        });
        return;
      }
      
      let newApiKey;
      try {
        newApiKey = await storage.createUserApiKey(userId, {
          provider,
          keyName,
          apiKey
        });
      } catch (createError) {
        res.status(400).json({ 
          message: createError instanceof Error ? createError.message : "Invalid API key format"
        });
        return;
      }
      
      console.log(`🔍 Validating ${provider} API key...`);
      
      let validationResult;
      try {
        validationResult = await apiValidationService.validateApiKey(provider, apiKey);
      } catch (validationError) {
        console.error(`Validation failed for ${provider}:`, validationError);
        validationResult = { 
          valid: false, 
          error: validationError instanceof Error ? validationError.message : 'Validation failed' 
        };
      }
      
      await storage.updateUserApiKey(userId, newApiKey.id, {
        validationStatus: validationResult.valid ? 'valid' : 'invalid',
        lastValidated: new Date(),
        validationError: validationResult.error || null
      });
      
      const updatedKey = await storage.getUserApiKey(userId, newApiKey.id);
      
      if (!validationResult.valid) {
        await storage.deleteUserApiKey(userId, newApiKey.id);
        
        res.status(400).json({ 
          message: validationResult.error || "API key validation failed",
          error: "INVALID_API_KEY"
=======

      res.json({
        ...content,
        content: content.body,
        wordCount: content.body ? content.body.split(/\s+/).length : 0,
        readingTime: content.body ? Math.ceil(content.body.split(/\s+/).length / 200) : 0,
      });
    } catch (error) {
      console.error("Failed to fetch content:", error);
      res.status(500).json({ message: "Failed to fetch content" });
    }
  });

  app.post("/api/user/content/generate", requireAuth, async (req: Request, res: Response): Promise<void> => {
    try {
      const userId = req.user!.id;
      const { websiteId, ...contentData } = req.body;

      
      console.log('🔍 DEBUG: Raw request body:', {
        websiteId,
        contentData: {
          includeImages: contentData.includeImages,
          imageCount: contentData.imageCount,
          imageStyle: contentData.imageStyle,
          aiProvider: contentData.aiProvider,
          topic: contentData.topic
        }
      });
      
      const website = await storage.getUserWebsite(websiteId, userId);
      if (!website) {
        res.status(403).json({ message: "Website not found or access denied" });
        return;
      }
      
      const { 
        topic, 
        keywords, 
        tone, 
        wordCount, 
        brandVoice, 
        targetAudience, 
        eatCompliance,
        aiProvider = 'openai',
        includeImages = false,
        imageCount = 0,
        imageStyle = 'natural'
      } = contentData;
      
      if (!topic) {
        res.status(400).json({ message: "Topic is required" });
        return;
      }

      // UPDATED: Check for user's OpenAI key OR environment key for images
      if (includeImages) {
        const userApiKeys = await storage.getUserApiKeys(userId);
        const hasUserOpenAIKey = userApiKeys.some(
          key => key.provider === 'openai' && 
                 key.isActive && 
                 key.validationStatus === 'valid'
        );
        const hasSystemOpenAIKey = !!(process.env.OPENAI_API_KEY || process.env.OPENAI_API_KEY_ENV_VAR);
        
        if (!hasUserOpenAIKey && !hasSystemOpenAIKey) {
          res.status(400).json({ 
            message: "Image generation requires an OpenAI API key. Please add your OpenAI API key in settings or contact support." 
          });
          return;
        }
        
        console.log(`🎨 Image generation available via ${hasUserOpenAIKey ? 'user' : 'system'} OpenAI key`);
      }

      if (includeImages && (imageCount < 1 || imageCount > 3)) {
        res.status(400).json({ 
          message: "Image count must be between 1 and 3" 
        });
        return;
      }

      if (aiProvider && !['openai', 'anthropic', 'gemini'].includes(aiProvider)) {
        res.status(400).json({ 
          message: "AI provider must be 'openai', 'anthropic', or 'gemini'" 
        });
        return;
      }

      console.log(`🤖 Generating content with ${aiProvider.toUpperCase()} for topic: ${topic}`);
      if (includeImages) {
        console.log(`🎨 Will also generate ${imageCount} images with DALL-E 3`);
      }

      let result;
      try {
        result = await aiService.generateContent({
          websiteId,
          topic,
          keywords: keywords || [],
          tone: tone || "professional", 
          wordCount: wordCount || 800,
          seoOptimized: true,
          brandVoice: brandVoice || "professional",
          targetAudience,
          eatCompliance: eatCompliance || false,
          aiProvider: aiProvider as 'openai' | 'anthropic' | 'gemini',
          userId: userId,  // CRITICAL: Pass userId for API key lookup
          includeImages,
          imageCount,
          imageStyle
        });
      } catch (error: any) {
        // Clear cache if API key error
        if (error.message?.includes('Invalid API key') || error.message?.includes('authentication')) {
          console.log('🔄 Clearing API key cache due to authentication error');
          aiService.clearApiKeyCache(userId, aiProvider as any);
          if (includeImages) {
            imageService.clearApiKeyCache(userId);
          }
        }
        throw error;
      }

      // CHECK IF CONTENT WAS ALREADY SAVED (it has a contentId from generateContent)
      let content;
      if (result.contentId) {
        // Content was already saved in generateContent (for auto-scheduling features)
        console.log(`✅ Using already saved content with ID: ${result.contentId}`);
        content = await storage.getContent(result.contentId);
        
        if (!content) {
          throw new Error(`Content with ID ${result.contentId} not found after save`);
        }
      } else {
        // Fallback: Save content if it wasn't already saved (shouldn't happen with current code)
        console.log(`💾 Saving content (fallback path)...`);
        content = await storage.createContent({
          userId,
          websiteId,
          title: result.title,
          body: result.content,
          excerpt: result.excerpt,
          metaDescription: result.metaDescription,
          metaTitle: result.metaTitle,
          seoScore: Math.max(1, Math.min(100, Math.round(result.seoScore))),
          readabilityScore: Math.max(1, Math.min(100, Math.round(result.readabilityScore))), 
          brandVoiceScore: Math.max(1, Math.min(100, Math.round(result.brandVoiceScore))),
          tokensUsed: Math.max(1, result.tokensUsed),
          costUsd: Math.max(1, Math.round((result.costUsd || 0.001) * 100)),
          eatCompliance: result.eatCompliance,
          seoKeywords: result.keywords,
          aiModel: aiProvider === 'openai' ? 'gpt-4o' : aiProvider === 'anthropic' ? 'claude-3-5-sonnet-20250106' : 'gemini-1.5-pro',
          hasImages: includeImages && result.images?.length > 0,
          imageCount: result.images?.length || 0,
          imageCostCents: Math.round((result.totalImageCost || 0) * 100)
        });
        
        console.log(`✅ Content saved with scores - SEO: ${content.seoScore}, Readability: ${content.readabilityScore}, Brand: ${content.brandVoiceScore}`);
      }

      // Save images to database if they exist (only if not already saved)
      if (result.images && result.images.length > 0 && !result.contentId) {
        for (const image of result.images) {
          await storage.createContentImage({
            contentId: content.id,
            userId,
            websiteId,
            originalUrl: image.cloudinaryUrl || image.url,  // Prefer Cloudinary URL
            cloudinaryUrl: image.cloudinaryUrl,
            cloudinaryPublicId: image.cloudinaryPublicId,
            filename: image.filename,
            altText: image.altText,
            generationPrompt: image.prompt,
            costCents: Math.round(image.cost * 100),
            imageStyle,
            size: '1024x1024',
            status: 'generated'
          });
        }
      }

      // Create activity log (only if not already created)
      if (!result.contentId) {
        await storage.createActivityLog({
          userId,
          websiteId,
          type: "content_generated",
          description: `AI content generated: "${result.title}" (${result.aiProvider.toUpperCase()}${result.images?.length ? ` + ${result.images.length} DALL-E images` : ''})`,
          metadata: { 
            contentId: content.id,
            contentAiProvider: result.aiProvider,
            imageAiProvider: result.images?.length ? 'dall-e-3' : null,
            tokensUsed: content.tokensUsed,
            textCostCents: content.costUsd,
            hasImages: !!result.images?.length,
            imageCount: result.images?.length || 0,
            imageCostCents: Math.round((result.totalImageCost || 0) * 100),
            apiKeySource: {
              content: 'user',  // Will be determined by AI service
              images: includeImages ? 'user' : null  // Will be determined by image service
            }
          }
>>>>>>> bc52a883
        });
        return;
      }
<<<<<<< HEAD
      
      if (provider === 'openai') {
        console.log('🔄 Clearing OpenAI cache for AI and image services');
        aiService.clearApiKeyCache(userId, 'openai');
        imageService.clearApiKeyCache(userId);
      } else if (provider === 'anthropic') {
        console.log('🔄 Clearing Anthropic cache for AI service');
        aiService.clearApiKeyCache(userId, 'anthropic');
      } else if (provider === 'google_pagespeed' || provider === 'gemini') {
        console.log('🔄 Clearing Gemini cache for AI service');
        aiService.clearApiKeyCache(userId, 'gemini');
      }
      
      await storage.createActivityLog({
        userId,
        type: "api_key_added",
        description: `API key added for ${apiValidationService.getProviderDisplayName(provider)}: ${keyName}`,
        metadata: { 
          provider,
          keyName,
          keyId: newApiKey.id,
          validationStatus: validationResult.valid ? 'valid' : 'invalid'
=======

      res.json({ content, aiResult: result });
    } catch (error) {
      console.error("Content generation error:", error);
      
      let statusCode = 500;
      let errorMessage = error instanceof Error ? error.message : "Failed to generate content";
      
      if (error instanceof Error) {
        if (error.name === 'AIProviderError') {
          statusCode = 400;
          // Provide helpful message for API key issues
          if (error.message.includes('No API key available')) {
            errorMessage = error.message; // Use the detailed message from AI service
          }
        } else if (error.name === 'AnalysisError') {
          statusCode = 422;
          errorMessage = `Content generated successfully, but analysis failed: ${error.message}`;
        } else if (error.message.includes('Image generation failed')) {
          statusCode = 422;
          errorMessage = `Content generated successfully, but image generation failed: ${error.message}`;
>>>>>>> bc52a883
        }
      }
      
      res.status(statusCode).json({ 
        message: errorMessage,
        error: error instanceof Error ? error.name : 'UnknownError'
      });
      
      console.log(`✅ API key added and validated successfully for user ${userId}`);
      
      res.status(201).json({
        id: updatedKey!.id,
        provider: updatedKey!.provider,
        keyName: updatedKey!.keyName,
        maskedKey: updatedKey!.maskedKey,
        isActive: updatedKey!.isActive,
        validationStatus: updatedKey!.validationStatus,
        lastValidated: updatedKey!.lastValidated?.toISOString(),
        validationError: updatedKey!.validationError,
        usageCount: updatedKey!.usageCount,
        lastUsed: updatedKey!.lastUsed?.toISOString(),
        createdAt: updatedKey!.createdAt.toISOString()
      });
    } catch (error) {
      console.error("Failed to add API key:", error);
      res.status(500).json({ 
        message: "Failed to add API key",
        error: error instanceof Error ? error.message : 'Unknown error'
      });
    }
  });

<<<<<<< HEAD
  app.post("/api/user/api-keys/:id/validate", requireAuth, async (req: Request, res: Response): Promise<void> => {
=======
  // ADD: New endpoint to check image generation availability
  app.get("/api/user/image-generation/status", requireAuth, async (req: Request, res: Response): Promise<void> => {
    try {
      const userId = req.user!.id;
      
      // Check for user's OpenAI key
      const userApiKeys = await storage.getUserApiKeys(userId);
      const hasUserOpenAIKey = userApiKeys.some(
        key => key.provider === 'openai' && 
               key.isActive && 
               key.validationStatus === 'valid'
      );
      
      // Check for system OpenAI key
      const hasSystemKey = !!(process.env.OPENAI_API_KEY || process.env.OPENAI_API_KEY_ENV_VAR);
      
      res.json({
        available: hasUserOpenAIKey || hasSystemKey,
        source: hasUserOpenAIKey ? 'user' : hasSystemKey ? 'system' : 'none',
        userKeyConfigured: hasUserOpenAIKey,
        systemKeyAvailable: hasSystemKey,
        message: !hasUserOpenAIKey && !hasSystemKey 
          ? 'Image generation requires an OpenAI API key. Please add one in settings.'
          : hasUserOpenAIKey
          ? 'Image generation available using your OpenAI API key'
          : 'Image generation available using system OpenAI API key'
      });
    } catch (error) {
      console.error("Failed to check image generation status:", error);
      res.status(500).json({ 
        available: false, 
        source: 'none',
        userKeyConfigured: false,
        systemKeyAvailable: false,
        message: 'Failed to check image generation status' 
      });
    }
  });

  app.put("/api/user/content/:id", requireAuth, async (req: Request, res: Response): Promise<void> => {
>>>>>>> bc52a883
    try {
      const userId = req.user!.id;
      const keyId = req.params.id;
      
      console.log(`🔍 Validating API key ${keyId} for user: ${userId}`);
      
      const apiKey = await storage.getUserApiKey(userId, keyId);
      if (!apiKey) {
        res.status(404).json({ message: "API key not found" });
        return;
      }
      
      const decryptedKey = await storage.getDecryptedApiKey(userId, keyId);
      if (!decryptedKey) {
        res.status(400).json({ message: "Cannot decrypt API key" });
        return;
      }
      
      let validationResult;
      try {
        validationResult = await apiValidationService.validateApiKey(apiKey.provider, decryptedKey);
      } catch (validationError) {
        console.error(`Validation failed for ${apiKey.provider}:`, validationError);
        validationResult = { 
          valid: false, 
          error: validationError instanceof Error ? validationError.message : 'Validation failed' 
        };
      }
      
      await storage.updateUserApiKey(userId, keyId, {
        validationStatus: validationResult.valid ? 'valid' : 'invalid',
        lastValidated: new Date(),
        validationError: validationResult.error || null
      });
      
      await storage.createActivityLog({
        userId,
        type: "api_key_validated",
        description: `API key validation ${validationResult.valid ? 'successful' : 'failed'}: ${apiKey.keyName}`,
        metadata: { 
          keyId,
          provider: apiKey.provider,
          isValid: validationResult.valid,
          error: validationResult.error
        }
      });
      
      console.log(`✅ API key validation completed for user ${userId}: ${validationResult.valid ? 'valid' : 'invalid'}`);
      
      res.json({
        isValid: validationResult.valid,
        error: validationResult.error,
        lastValidated: new Date().toISOString()
      });
    } catch (error) {
      console.error("Failed to validate API key:", error);
      res.status(500).json({ 
        message: "Failed to validate API key",
        error: error instanceof Error ? error.message : 'Unknown error'
      });
    }
  });

  app.delete("/api/user/api-keys/:id", requireAuth, async (req: Request, res: Response): Promise<void> => {
    try {
      const userId = req.user!.id;
      const keyId = req.params.id;
      
      console.log(`🗑️ Deleting API key ${keyId} for user: ${userId}`);
      
      const apiKey = await storage.getUserApiKey(userId, keyId);
      if (!apiKey) {
        res.status(404).json({ message: "API key not found" });
        return;
      }
      
      const deleted = await storage.deleteUserApiKey(userId, keyId);
      
      if (!deleted) {
        res.status(404).json({ message: "API key not found" });
        return;
      }
<<<<<<< HEAD
      
      if (apiKey.provider === 'openai') {
        console.log('🔄 Clearing OpenAI cache after key deletion');
        aiService.clearApiKeyCache(userId, 'openai');
        imageService.clearApiKeyCache(userId);
      } else if (apiKey.provider === 'anthropic') {
        console.log('🔄 Clearing Anthropic cache after key deletion');
        aiService.clearApiKeyCache(userId, 'anthropic');
      } else if (apiKey.provider === 'google_pagespeed' || apiKey.provider === 'gemini') {
        console.log('🔄 Clearing Gemini cache after key deletion');
        aiService.clearApiKeyCache(userId, 'gemini');
      }
      
=======

      const wpCredentials = {
        applicationName: 'AI Content Manager',
        applicationPassword: 'nm48 i9wF QyBG 4ZzS AtOi FppB',
        username: website.wpUsername || 'info@murrayimmeubles.com'
      };

      console.log(`🔐 Using WordPress credentials:`);
      console.log(`- URL: ${website.url}`);
      console.log(`- Username: ${wpCredentials.username}`);
      console.log(`- Password: ${wpCredentials.applicationPassword.substring(0, 10)}...`);

      console.log(`🔗 Testing WordPress connection for ${website.url}...`);
      
      const connectionTest = await wordPressAuthService.testConnectionWithDiagnostics(
        website.url,
        wpCredentials
      );

      if (!connectionTest.success) {
        console.error('⌠ WordPress connection failed:', connectionTest.error);
        console.log('Full diagnostics:', connectionTest.diagnostics);
        
        res.status(400).json({ 
          message: `Cannot connect to WordPress: ${connectionTest.error}`,
          error: 'WP_CONNECTION_FAILED',
          diagnostics: connectionTest.diagnostics,
          troubleshooting: connectionTest.diagnostics?.recommendations || [
            "Verify WordPress URL is correct and accessible",
            "Check Application Password is valid and not expired", 
            "Ensure WordPress REST API is enabled",
            "Check firewall/security plugin settings",
            "Verify user has publishing permissions"
          ]
        });
        return;
      }

      console.log(`✅ WordPress connection successful!`);
      console.log('User info:', connectionTest.userInfo);

      const postData = {
        title: content.title,
        content: content.body,
        excerpt: content.excerpt || '',
        status: 'publish' as const,
        meta: {
          description: content.metaDescription || content.excerpt || '',
          title: content.metaTitle || content.title
        }
      };

      let wpResult;
      try {
        if (content.wordpressPostId) {
          console.log(`🔄 Updating existing WordPress post ${content.wordpressPostId}`);
          wpResult = await wordpressService.updatePost(
            {
              url: website.url,
              username: wpCredentials.username,
              applicationPassword: wpCredentials.applicationPassword
            }, 
            content.wordpressPostId, 
            postData
          );
        } else {
          console.log(`🆕 Creating new WordPress post`);
          wpResult = await wordpressService.publishPost(
            {
              url: website.url,
              username: wpCredentials.username,
              applicationPassword: wpCredentials.applicationPassword
            }, 
            postData
          );
        }
      } catch (wpError) {
        console.error("⌠ WordPress publish error:", wpError);
        
        await storage.updateContent(contentId, {
          status: "publish_failed",
          publishError: wpError instanceof Error ? wpError.message : 'Unknown WordPress error'
        });

        res.status(500).json({ 
          message: wpError instanceof Error ? wpError.message : "Failed to publish to WordPress",
          error: 'WP_PUBLISH_FAILED'
        });
        return;
      }

      const updatedContent = await storage.updateContent(contentId, {
        status: "published",
        publishDate: new Date(),
        wordpressPostId: wpResult.id,
        wordpressUrl: wpResult.link,
        publishError: null
      });

>>>>>>> bc52a883
      await storage.createActivityLog({
        userId,
        type: "api_key_deleted",
        description: `API key deleted: ${apiKey.keyName} (${apiValidationService.getProviderDisplayName(apiKey.provider)})`,
        metadata: { 
          keyId,
          provider: apiKey.provider,
          keyName: apiKey.keyName
        }
      });
<<<<<<< HEAD
=======

    } catch (error) {
      console.error("⌠ Publish endpoint error:", error);
>>>>>>> bc52a883
      
      console.log(`✅ API key deleted successfully for user ${userId}`);
      res.status(204).send();
    } catch (error) {
      console.error("Failed to delete API key:", error);
      res.status(500).json({ 
        message: "Failed to delete API key",
        error: error instanceof Error ? error.message : 'Unknown error'
      });
    }
  });

  app.get("/api/user/api-keys/status", requireAuth, async (req: Request, res: Response): Promise<void> => {
    try {
      const userId = req.user!.id;
<<<<<<< HEAD
      console.log(`📊 Fetching API key status for user: ${userId}`);
      
      const userKeys = await storage.getUserApiKeys(userId);
      
      const providers = {
        openai: {
          configured: false,
          keyName: null as string | null,
          lastValidated: null as string | null,
          status: "not_configured" as string
        },
        anthropic: {
          configured: false,
          keyName: null as string | null,
          lastValidated: null as string | null,
          status: "not_configured" as string
        },
        google_pagespeed: {
          configured: false,
          keyName: null as string | null,
          lastValidated: null as string | null,
          status: "not_configured" as string
=======
      const { websiteId, contentId } = req.body;
      const files = req.files as Express.Multer.File[];
      
      console.log(`🖼️ Uploading ${files?.length || 0} images for user ${userId}`);
      
      if (!files || files.length === 0) {
        res.status(400).json({ 
          error: 'No images provided',
          message: 'Please select at least one image to upload' 
        });
        return;
      }
      
      // Verify access to website if specified
      if (websiteId && websiteId !== 'undefined') {
        const website = await storage.getUserWebsite(websiteId, userId);
        if (!website) {
          res.status(403).json({ 
            error: 'Access denied',
            message: 'Website not found or access denied' 
          });
          return;
        }
      }
      
      // Verify access to content if specified
      if (contentId && contentId !== 'undefined') {
        const content = await storage.getContent(contentId);
        if (!content || content.userId !== userId) {
          res.status(403).json({ 
            error: 'Access denied',
            message: 'Content not found or access denied' 
          });
          return;
        }
      }
      
      // Check if Cloudinary is configured
      if (!cloudinaryStorage.isConfigured()) {
        console.warn('⚠️ Cloudinary not configured, falling back to data URLs');
        // Fallback to data URLs if Cloudinary not configured
        const uploadedImages = [];
        for (const file of files) {
          const base64 = file.buffer.toString('base64');
          const dataUrl = `data:${file.mimetype};base64,${base64}`;
          
          uploadedImages.push({
            id: `upload_${Date.now()}_${uploadedImages.length}`,
            url: dataUrl,
            filename: file.originalname,
            altText: file.originalname.replace(/\.[^/.]+$/, "").replace(/[-_]/g, " "),
            size: file.size,
            mimetype: file.mimetype
          });
        }
        
        res.json({
          success: true,
          images: uploadedImages,
          message: `Uploaded ${uploadedImages.length} image(s) (using data URLs - Cloudinary not configured)`,
          warning: 'Cloudinary not configured. Images stored as data URLs which may impact performance.'
        });
        return;
      }
      
      // Upload to Cloudinary
      const uploadedImages = [];
      const effectiveWebsiteId = websiteId || 'user-uploads';
      const effectiveContentId = contentId || `manual-${Date.now()}`;
      
      for (const file of files) {
        try {
          console.log(`📤 Uploading ${file.originalname} to Cloudinary...`);
          
          // Upload buffer to Cloudinary
          const cloudinaryResult = await cloudinaryStorage.uploadFromBuffer(
            file.buffer,
            effectiveWebsiteId,
            effectiveContentId,
            file.originalname
          );
          
          const imageData = {
            id: `cloudinary_${Date.now()}_${uploadedImages.length}`,
            url: cloudinaryResult.secureUrl,
            cloudinaryUrl: cloudinaryResult.secureUrl,
            cloudinaryPublicId: cloudinaryResult.publicId,
            filename: file.originalname,
            altText: file.originalname.replace(/\.[^/.]+$/, "").replace(/[-_]/g, " "),
            size: cloudinaryResult.bytes,
            width: cloudinaryResult.width,
            height: cloudinaryResult.height,
            format: cloudinaryResult.format,
            mimetype: file.mimetype
          };
          
          uploadedImages.push(imageData);
          
          // Save to database if contentId is provided
          if (contentId && storage.createContentImage) {
            try {
              await storage.createContentImage({
                contentId,
                userId,
                websiteId: websiteId || '',
                originalUrl: cloudinaryResult.secureUrl,
                cloudinaryUrl: cloudinaryResult.secureUrl,
                cloudinaryPublicId: cloudinaryResult.publicId,
                filename: file.originalname,
                altText: imageData.altText,
                size: cloudinaryResult.bytes,
                status: 'uploaded'
              });
              console.log(`✅ Saved image metadata to database: ${file.originalname}`);
            } catch (dbError: any) {
              console.warn(`Could not save to database: ${dbError.message}`);
              // Continue anyway - image is still uploaded to Cloudinary
            }
          }
          
        } catch (uploadError: any) {
          console.error(`Failed to upload ${file.originalname}:`, uploadError);
          // Continue with other images even if one fails
>>>>>>> bc52a883
        }
      };
      
<<<<<<< HEAD
      for (const key of userKeys) {
        if (key.isActive && providers[key.provider as keyof typeof providers]) {
          const providerStatus = providers[key.provider as keyof typeof providers];
          providerStatus.configured = true;
          providerStatus.keyName = key.keyName;
          providerStatus.lastValidated = key.lastValidated?.toISOString() || null;
          providerStatus.status = key.validationStatus === 'valid' ? 'active' : 
                                   key.validationStatus === 'invalid' ? 'invalid' : 'pending';
        }
      }
      
      if (!providers.openai.configured && (process.env.OPENAI_API_KEY || process.env.OPENAI_API_KEY_ENV_VAR)) {
        providers.openai.configured = true;
        providers.openai.keyName = "System OpenAI Key";
        providers.openai.status = "system";
      }
      
      if (!providers.anthropic.configured && process.env.ANTHROPIC_API_KEY) {
        providers.anthropic.configured = true;
        providers.anthropic.keyName = "System Anthropic Key";
        providers.anthropic.status = "system";
      }
=======
      if (uploadedImages.length === 0) {
        res.status(500).json({ 
          error: 'Upload failed',
          message: 'Failed to upload any images to Cloudinary' 
        });
        return;
      }
      
      console.log(`✅ Successfully uploaded ${uploadedImages.length} images to Cloudinary`);
      
      res.json({
        success: true,
        images: uploadedImages,
        message: `Successfully uploaded ${uploadedImages.length} image(s) to Cloudinary`,
        storage: 'cloudinary'
      });
      
    } catch (error: any) {
      console.error('Image upload error:', error);
      res.status(500).json({ 
        error: 'Upload failed',
        message: error.message || 'Failed to upload images' 
      });
    }
  }
);
  

  // ===========================================================================
  // CONTENT SCHEDULING ROUTES
  // ===========================================================================
  
  app.get("/api/user/websites/:id/content-schedule", requireAuth, async (req: Request, res: Response): Promise<void> => {
    try {
      const userId = req.user!.id;
      const websiteId = req.params.id;
>>>>>>> bc52a883
      
      if (!providers.google_pagespeed.configured && process.env.GOOGLE_PAGESPEED_API_KEY) {
        providers.google_pagespeed.configured = true;
        providers.google_pagespeed.keyName = "System PageSpeed Key";
        providers.google_pagespeed.status = "system";
      }
      
      console.log(`✅ API key status fetched for user ${userId}`);
      res.json({ providers });
    } catch (error) {
      console.error("Failed to fetch API key status:", error);
      res.status(500).json({ 
        message: "Failed to fetch API key status",
        error: error instanceof Error ? error.message : 'Unknown error'
      });
    }
  });

  app.put("/api/user/api-keys/:id", requireAuth, async (req: Request, res: Response): Promise<void> => {
    try {
      const userId = req.user!.id;
      const keyId = req.params.id;
      const { isActive } = req.body;
      
      const apiKey = await storage.getUserApiKey(userId, keyId);
      if (!apiKey) {
        res.status(404).json({ message: "API key not found" });
        return;
      }
      
      await storage.updateUserApiKey(userId, keyId, {
        isActive: isActive !== undefined ? isActive : apiKey.isActive,
      });
      
      if (isActive !== undefined) {
        if (apiKey.provider === 'openai') {
          console.log('🔄 Clearing OpenAI cache after key status change');
          aiService.clearApiKeyCache(userId, 'openai');
          imageService.clearApiKeyCache(userId);
        } else if (apiKey.provider === 'anthropic') {
          console.log('🔄 Clearing Anthropic cache after key status change');
          aiService.clearApiKeyCache(userId, 'anthropic');
        } else if (apiKey.provider === 'google_pagespeed' || apiKey.provider === 'gemini') {
          console.log('🔄 Clearing Gemini cache after key status change');
          aiService.clearApiKeyCache(userId, 'gemini');
        }
      }
      
      const updatedKey = await storage.getUserApiKey(userId, keyId);
      res.json(updatedKey);
    } catch (error) {
      console.error("Failed to update API key:", error);
      res.status(500).json({ 
        message: "Failed to update API key",
        error: error instanceof Error ? error.message : 'Unknown error'
      });
    }
  });

  // ===========================================================================
  // WEBSITE MANAGEMENT ROUTES
  // ===========================================================================
  
  app.get("/api/user/websites", requireAuth, async (req: Request, res: Response): Promise<void> => {
    try {
      const userId = req.user!.id;
      console.log(`🌐 Fetching websites for user: ${userId}`);
      
      const websites = await storage.getUserWebsites(userId);
      console.log(`✅ Found ${websites.length} websites for user ${userId}`);
      
      res.json(websites);
    } catch (error) {
      console.error("Failed to fetch user websites:", error);
      res.status(500).json({ message: "Failed to fetch websites" });
    }
  });

  app.get("/api/user/websites/:id", requireAuth, async (req: Request, res: Response): Promise<void> => {
    try {
      const userId = req.user!.id;
      const website = await storage.getUserWebsite(req.params.id, userId);
      if (!website) {
        res.status(404).json({ message: "Website not found or access denied" });
        return;
      }
      res.json(website);
    } catch (error) {
      console.error("Failed to fetch user website:", error);
      res.status(500).json({ message: "Failed to fetch website" });
    }
  });

  app.post("/api/user/websites", requireAuth, async (req: Request, res: Response): Promise<void> => {
    try {
      const userId = req.user!.id;
      console.log(`🌐 Creating website for user: ${userId}`, req.body);
      
      const validatedData = insertWebsiteSchema.parse(req.body);
      const websiteWithUserId = { ...validatedData, userId };
      
      const website = await storage.createWebsite(websiteWithUserId);
      console.log(`✅ Website created successfully:`, website.id);
      
      res.status(201).json(website);
    } catch (error) {
      console.error("Failed to create website:", error);
      
      if (error instanceof Error) {
        if (error.message.includes('authentication')) {
          res.status(401).json({ message: "WordPress authentication failed. Please check your credentials." });
          return;
        }
        if (error.message.includes('validation')) {
          res.status(400).json({ message: "Invalid website data: " + error.message });
          return;
        }
      }
      
      res.status(400).json({ message: "Failed to create website" });
    }
  });

  app.put("/api/user/websites/:id", requireAuth, async (req: Request, res: Response): Promise<void> => {
    try {
      const userId = req.user!.id;
      const existingWebsite = await storage.getUserWebsite(req.params.id, userId);
      if (!existingWebsite) {
        res.status(404).json({ message: "Website not found or access denied" });
        return;
      }
      
      const website = await storage.updateWebsite(req.params.id, req.body);
      res.json(website);
    } catch (error) {
      console.error("Failed to update website:", error);
      res.status(500).json({ message: "Failed to update website" });
    }
  });

  app.delete("/api/user/websites/:id", requireAuth, async (req: Request, res: Response): Promise<void> => {
    try {
      const userId = req.user!.id;
      const existingWebsite = await storage.getUserWebsite(req.params.id, userId);
      if (!existingWebsite) {
        res.status(404).json({ message: "Website not found or access denied" });
        return;
      }
      
      const deleted = await storage.deleteWebsite(req.params.id);
      if (!deleted) {
        res.status(404).json({ message: "Website not found" });
        return;
      }
      res.status(204).send();
    } catch (error) {
      console.error("Failed to delete website:", error);
      res.status(500).json({ message: "Failed to delete website" });
    }
  });

  app.post("/api/user/websites/:id/validate-ownership", requireAuth, async (req: Request, res: Response): Promise<void> => {
    try {
      const userId = req.user!.id;
      const website = await storage.getUserWebsite(req.params.id, userId);
      if (!website) {
        res.status(403).json({ message: "Website not found or access denied" });
        return;
      }
      res.json({ valid: true, websiteId: website.id, userId });
    } catch (error) {
      console.error("Website ownership validation failed:", error);
      res.status(500).json({ message: "Validation failed" });
    }
  });

<<<<<<< HEAD
  // Content Management Routes sections continue here...
  // [Due to length limits, the rest would continue with the same organizational pattern]
=======
  app.post("/api/system/publish-scheduled-content", async (req: Request, res: Response): Promise<void> => {
    try {
      console.log('🕐 Running scheduled content publication check...');
      
      const overdueContent = await storage.getPendingScheduledContent();
      
      const results = [];
      
      for (const schedule of overdueContent) {
        try {
          console.log(`📤 Publishing scheduled content: ${schedule.contentId}`);
          
          const content = await storage.getContent(schedule.contentId);
          if (!content) {
            console.error(`Content not found: ${schedule.contentId}`);
            continue;
          }
          
          const website = await storage.getUserWebsite(content.websiteId, content.userId);
          if (!website) {
            console.error(`Website not found: ${content.websiteId}`);
            continue;
          }
          
          try {
            const wpCredentials = {
              url: website.url,
              username: website.wpUsername || 'admin',
              applicationPassword: website.wpApplicationPassword
            };
            
            const postData = {
              title: content.title,
              content: content.body,
              excerpt: content.excerpt || '',
              status: 'publish' as const,
              meta: {
                description: content.metaDescription || content.excerpt || '',
                title: content.metaTitle || content.title
              }
            };
            
            const wpResult = await wordpressService.publishPost(wpCredentials, postData);
            
            await storage.updateContent(content.id, {
              status: "published",
              publishDate: new Date(),
              wordpressPostId: wpResult.id,
              wordpressUrl: wpResult.link,
              publishError: null
            });
            
            await storage.updateContentSchedule(schedule.id, { status: 'published' });
            
            await storage.createActivityLog({
              userId: content.userId,
              websiteId: content.websiteId,
              type: "scheduled_content_published",
              description: `Scheduled content published: "${content.title}"`,
              metadata: { 
                scheduleId: schedule.id,
                contentId: content.id,
                wordpressPostId: wpResult.id,
                wordpressUrl: wpResult.link
              }
            });
            
            results.push({
              scheduleId: schedule.id,
              contentId: content.id,
              success: true,
              wordpressPostId: wpResult.id,
              wordpressUrl: wpResult.link
            });
            
            console.log(`✅ Successfully published: ${content.title}`);
            
          } catch (publishError) {
            console.error(`Failed to publish content ${content.id}:`, publishError);
            
            await storage.updateContentSchedule(schedule.id, { status: 'failed' });
            
            await storage.updateContent(content.id, {
              status: "publish_failed",
              publishError: publishError instanceof Error ? publishError.message : 'Unknown error'
            });
            
            await storage.createActivityLog({
              userId: content.userId,
              websiteId: content.websiteId,
              type: "scheduled_content_failed",
              description: `Failed to publish scheduled content: "${content.title}"`,
              metadata: { 
                scheduleId: schedule.id,
                contentId: content.id,
                error: publishError instanceof Error ? publishError.message : 'Unknown error'
              }
            });
            
            results.push({
              scheduleId: schedule.id,
              contentId: content.id,
              success: false,
              error: publishError instanceof Error ? publishError.message : 'Unknown error'
            });
          }
          
        } catch (error) {
          console.error(`Error processing schedule ${schedule.id}:`, error);
          results.push({
            scheduleId: schedule.id,
            success: false,
            error: error instanceof Error ? error.message : 'Unknown error'
          });
        }
      }
      
      console.log(`🎯 Processed ${overdueContent.length} scheduled items, ${results.filter(r => r.success).length} published successfully`);
      
      res.json({
        success: true,
        processed: overdueContent.length,
        published: results.filter(r => r.success).length,
        failed: results.filter(r => !r.success).length,
        results
      });
      
    } catch (error) {
      console.error("Scheduled publishing process failed:", error);
      res.status(500).json({ 
        message: "Failed to process scheduled content",
        error: error instanceof Error ? error.message : 'Unknown error'
      });
    }
  });
>>>>>>> bc52a883

  // ===========================================================================
  // GOOGLE SEARCH CONSOLE ROUTES
  // ===========================================================================
  
<<<<<<< HEAD
  app.use('/api/gsc', requireAuth, gscRouter);
=======
  app.get("/api/user/websites/:id/seo-reports", requireAuth, async (req: Request, res: Response): Promise<void> => {
    try {
      const userId = req.user!.id;
      const website = await storage.getUserWebsite(req.params.id, userId);
      if (!website) {
        res.status(404).json({ message: "Website not found or access denied" });
        return;
      }
      
      const reports = await storage.getSeoReportsByWebsite(req.params.id);
      res.json(reports);
    } catch (error) {
      console.error("Failed to fetch SEO reports:", error);
      res.status(500).json({ message: "Failed to fetch SEO reports" });
    }
  });

  app.post("/api/user/websites/:id/seo-analysis", requireAuth, async (req: Request, res: Response): Promise<void> => {
    try {
      const userId = req.user!.id;
      const websiteId = req.params.id;
      const { targetKeywords } = req.body;
      
      const website = await storage.getUserWebsite(websiteId, userId);
      if (!website) {
        res.status(404).json({ message: "Website not found or access denied" });
        return;
      }

      console.log(`🔍 Starting SEO analysis for website: ${website.name} (${website.url})`);

      const analysis = await seoService.analyzeWebsite(
        website.url, 
        targetKeywords || [],
        userId,
        websiteId
      );
      
      console.log(`✅ SEO analysis completed. Score: ${analysis.score}, Issues: ${analysis.issues.length}`);

      res.json(analysis);
    } catch (error) {
      console.error("SEO analysis error:", error);
      
      let statusCode = 500;
      let errorMessage = error instanceof Error ? error.message : "Failed to perform SEO analysis";
      
      if (error instanceof Error) {
        if (error.message.includes('Cannot access website')) {
          statusCode = 400;
          errorMessage = `Website is not accessible: ${error.message}`;
        } else if (error.message.includes('timeout')) {
          statusCode = 408;
          errorMessage = "Website took too long to respond. Please try again.";
        }
      }
      
      res.status(statusCode).json({ 
        message: errorMessage,
        error: 'SEO_ANALYSIS_FAILED'
      });
    }
  });


  app.get("/api/user/websites/:websiteId/detailed-seo", requireAuth, async (req: Request, res: Response): Promise<void> => {
    try {
      const { websiteId } = req.params;
      const userId = req.user?.id;

      if (!userId) {
        res.status(401).json({ message: "Authentication required" });
        return;
      }

      const website = await storage.getUserWebsite(websiteId, userId);
      if (!website) {
        res.status(404).json({ message: "Website not found or access denied" });
        return;
      }

      console.log(`Getting detailed SEO data for website ${websiteId}`);

      const detailedData = await seoService.getDetailedSeoData(websiteId, userId);

      res.json(detailedData);
    } catch (error) {
      console.error("Error getting detailed SEO data:", error);
      res.status(500).json({ 
        message: "Failed to get detailed SEO data",
        error: error instanceof Error ? error.message : "Unknown error"
      });
    }
  });

  app.get("/api/user/websites/:websiteId/tracked-issues", requireAuth, async (req: Request, res: Response): Promise<void> => {
    try {
      const { websiteId } = req.params;
      const userId = req.user?.id;
      const { status, autoFixableOnly, limit } = req.query;

      if (!userId) {
        res.status(401).json({ message: "Authentication required" });
        return;
      }

      const website = await storage.getUserWebsite(websiteId, userId);
      if (!website) {
        res.status(404).json({ message: "Website not found or access denied" });
        return;
      }

      const options: any = {};
      
      if (status && typeof status === 'string') {
        options.status = status.split(',');
      }
      
      if (autoFixableOnly === 'true') {
        options.autoFixableOnly = true;
      }
      
      if (limit && !isNaN(Number(limit))) {
        options.limit = Number(limit);
      }

      const trackedIssues = await storage.getTrackedSeoIssues(websiteId, userId, options);

      res.json(trackedIssues);
    } catch (error) {
      console.error("Error getting tracked issues:", error);
      res.status(500).json({ 
        message: "Failed to get tracked issues",
        error: error instanceof Error ? error.message : "Unknown error"
      });
    }
  });

  app.get("/api/user/websites/:websiteId/issue-summary", requireAuth, async (req: Request, res: Response): Promise<void> => {
    try {
      const { websiteId } = req.params;
      const userId = req.user?.id;

      if (!userId) {
        res.status(401).json({ message: "Authentication required" });
        return;
      }

      const website = await storage.getUserWebsite(websiteId, userId);
      if (!website) {
        res.status(404).json({ message: "Website not found or access denied" });
        return;
      }

      const summary = await storage.getSeoIssueTrackingSummary(websiteId, userId);

      res.json(summary);
    } catch (error) {
      console.error("Error getting issue summary:", error);
      res.status(500).json({ 
        message: "Failed to get issue summary",
        error: error instanceof Error ? error.message : "Unknown error"
      });
    }
  });

  app.put("/api/user/tracked-issues/:issueId/status", requireAuth, async (req: Request, res: Response): Promise<void> => {
    try {
      const { issueId } = req.params;
      const { status, resolutionNotes, fixMethod } = req.body;
      const userId = req.user?.id;

      if (!userId) {
        res.status(401).json({ message: "Authentication required" });
        return;
      }

      const trackedIssues = await storage.getTrackedSeoIssues("", userId, { limit: 1000 });
      const issue = trackedIssues.find(i => i.id === issueId);
      
      if (!issue) {
        res.status(404).json({ message: "Issue not found or access denied" });
        return;
      }

      const website = await storage.getUserWebsite(issue.websiteId, userId);
      if (!website) {
        res.status(404).json({ message: "Website not found or access denied" });
        return;
      }

      const validStatuses = ['detected', 'fixing', 'fixed', 'resolved', 'reappeared'];
      if (!validStatuses.includes(status)) {
        res.status(400).json({ message: "Invalid status" });
        return;
      }

      const updatedIssue = await storage.updateSeoIssueStatus(issueId, status, {
        fixMethod: fixMethod || 'manual',
        resolutionNotes
      });

      if (!updatedIssue) {
        res.status(404).json({ message: "Issue not found" });
        return;
      }

      res.json(updatedIssue);
    } catch (error) {
      console.error("Error updating issue status:", error);
      res.status(500).json({ 
        message: "Failed to update issue status",
        error: error instanceof Error ? error.message : "Unknown error"
      });
    }
  });
>>>>>>> bc52a883


  app.delete("/api/user/websites/:id/seo-reports", requireAuth, async (req: Request, res: Response): Promise<void> => {
  try {
    const userId = req.user!.id;
    const websiteId = req.params.id;
    
    // Verify ownership
    const website = await storage.getUserWebsite(websiteId, userId);
    if (!website) {
      res.status(404).json({ message: "Website not found or access denied" });
      return;
    }
    
    console.log(`🗑️ Clearing SEO history (keeping latest) for website: ${website.name} (${websiteId})`);
    
    // Use the clearAllSeoData method which keeps the latest report
    const result = await storage.clearAllSeoData(websiteId, userId);
    
    // Log the activity with details
    await storage.createActivityLog({
      userId,
      websiteId,
      type: "seo_history_cleared",
      description: `SEO history cleared for ${website.name} (kept latest report)`,
      metadata: { 
        deletedReports: result.deletedReports,
        deletedIssues: result.deletedIssues,
        keptLatestReport: result.keptLatestReport,
        preservedIssues: result.preservedIssues,
        clearedAt: new Date().toISOString()
      }
    });
    
    console.log(`✅ SEO history cleared: deleted ${result.deletedReports} reports, ${result.deletedIssues} issues, kept latest report`);
    
    // Return the result so the frontend knows what happened
    res.status(200).json({
      success: true,
      message: `Cleared ${result.deletedReports} old reports and ${result.deletedIssues} issues. Latest report preserved.`,
      ...result
    });
  } catch (error) {
    console.error("Failed to clear SEO history:", error);
    res.status(500).json({ 
      message: "Failed to clear SEO history",
      error: error instanceof Error ? error.message : "Unknown error"
    });
  }
});

  // ===========================================================================
  // CREATE HTTP SERVER
  // ===========================================================================
  
  const httpServer = createServer(app);
  return httpServer;
}

<<<<<<< HEAD
// =============================================================================
// EXPORTS
// =============================================================================
=======
  app.get("/api/user/websites/:id/available-fixes", requireAuth, async (req: Request, res: Response): Promise<void> => {
    try {
      const userId = req.user!.id;
      const websiteId = req.params.id;

      const website = await storage.getUserWebsite(websiteId, userId);
      if (!website) {
        res.status(404).json({ message: "Website not found or access denied" });
        return;
      }

      const availableFixes = await aiFixService.getAvailableFixTypes(websiteId, userId);

      res.json({
        websiteId,
        websiteName: website.name,
        websiteUrl: website.url,
        ...availableFixes,
        fixTypes: {
          'missing_alt_text': 'Add missing alt text to images',
          'missing_meta_description': 'Optimize meta descriptions',
          'poor_title_tag': 'Improve title tags',
          'heading_structure': 'Fix heading hierarchy',
          'internal_linking': 'Add internal links',
          'image_optimization': 'Optimize images for SEO'
        }
      });

    } catch (error) {
      console.error("Get available fixes error:", error);
      res.status(500).json({ 
        message: "Failed to get available fixes",
        error: error instanceof Error ? error.message : 'Unknown error'
      });
    }
  });

  app.get("/api/user/websites/:id/ai-fix-history", requireAuth, async (req: Request, res: Response): Promise<void> => {
    try {
      const userId = req.user!.id;
      const websiteId = req.params.id;

      const website = await storage.getUserWebsite(websiteId, userId);
      if (!website) {
        res.status(404).json({ message: "Website not found or access denied" });
        return;
      }

      const logs = await storage.getUserActivityLogs(userId, websiteId);
      const aiFixLogs = logs.filter(log => 
        log.type === 'ai_fixes_applied' || 
        log.type === 'ai_fix_attempted' ||
        log.type === 'ai_fix_failed'
      );

      res.json({
        websiteId,
        history: aiFixLogs.map(log => ({
          id: log.id,
          date: log.createdAt,
          type: log.type,
          description: log.description,
          metadata: log.metadata,
          success: log.type === 'ai_fixes_applied'
        }))
      });

    } catch (error) {
      console.error("Get AI fix history error:", error);
      res.status(500).json({ 
        message: "Failed to get AI fix history",
        error: error instanceof Error ? error.message : 'Unknown error'
      });
    }
  });

  // ===========================================================================
  // CLIENT REPORTS ROUTES
  // ===========================================================================
  
  app.get("/api/user/reports", requireAuth, async (req: Request, res: Response): Promise<void> => {
    try {
      const userId = req.user!.id;
      console.log(`📊 Fetching all reports for user: ${userId}`);
      
      const websites = await storage.getUserWebsites(userId);
      const allReports = [];
      
      for (const website of websites) {
        const reports = await storage.getClientReports(website.id);
        const reportsWithWebsite = reports.map(report => ({
          ...report,
          websiteName: website.name,
          websiteUrl: website.url
        }));
        allReports.push(...reportsWithWebsite);
      }
      
      allReports.sort((a, b) => new Date(b.generatedAt).getTime() - new Date(a.generatedAt).getTime());
      
      console.log(`✅ Found ${allReports.length} reports for user ${userId}`);
      res.json(allReports);
    } catch (error) {
      console.error("Failed to fetch user reports:", error);
      res.status(500).json({ message: "Failed to fetch reports" });
    }
  });

  app.get("/api/user/websites/:id/reports", requireAuth, async (req: Request, res: Response): Promise<void> => {
    try {
      const userId = req.user!.id;
      const websiteId = req.params.id;
      
      const website = await storage.getUserWebsite(websiteId, userId);
      if (!website) {
        res.status(404).json({ message: "Website not found or access denied" });
        return;
      }
      
      const reports = await storage.getClientReports(websiteId);
      const reportsWithWebsite = reports.map(report => ({
        ...report,
        websiteName: website.name,
        websiteUrl: website.url
      }));
      
      res.json(reportsWithWebsite);
    } catch (error) {
      console.error("Failed to fetch client reports:", error);
      res.status(500).json({ message: "Failed to fetch client reports" });
    }
  });

  app.post("/api/user/websites/:id/reports/generate", requireAuth, async (req: Request, res: Response): Promise<void> => {
    try {
      const userId = req.user!.id;
      const websiteId = req.params.id;
      const { reportType = 'monthly' } = req.body;
      
      console.log(`🔄 Generating ${reportType} report for website: ${websiteId}, user: ${userId}`);
      
      const website = await storage.getUserWebsite(websiteId, userId);
      if (!website) {
        res.status(404).json({ message: "Website not found or access denied" });
        return;
      }
      
      const now = new Date();
      let targetPeriod: string;
      
      if (reportType === 'weekly') {
        const startOfYear = new Date(now.getFullYear(), 0, 1);
        const days = Math.floor((now.getTime() - startOfYear.getTime()) / (24 * 60 * 60 * 1000));
        const weekNumber = Math.ceil((days + startOfYear.getDay() + 1) / 7);
        targetPeriod = `Week ${weekNumber}, ${now.getFullYear()}`;
      } else if (reportType === 'monthly') {
        targetPeriod = `${now.toLocaleDateString('en-US', { month: 'long', year: 'numeric' })}`;
      } else {
        const quarter = Math.floor(now.getMonth() / 3) + 1;
        targetPeriod = `Q${quarter} ${now.getFullYear()}`;
      }
      
      const existingReports = await storage.getClientReports(websiteId);
      const existingReport = existingReports.find(report => 
        report.reportType === reportType && report.period === targetPeriod
      );
      
      if (existingReport) {
        console.log(`⚠️ Report already exists for ${targetPeriod}, ${reportType}. Updating existing report.`);
        
        const reportData = await generateReportData(websiteId, reportType, userId);
        
        const updatedReport = await storage.updateClientReport(existingReport.id, {
          data: reportData.data,
          insights: reportData.insights,
          roiData: reportData.roiData,
          generatedAt: new Date()
        });
        
        console.log(`✅ Report updated successfully: ${updatedReport.id}`);
        
        await storage.createActivityLog({
          userId,
          websiteId,
          type: "report_updated",
          description: `${reportType} report updated for ${website.name} (${targetPeriod})`,
          metadata: { reportId: updatedReport.id, reportType, period: targetPeriod, action: 'update' }
        });
        
        res.json({
          ...updatedReport,
          websiteName: website.name,
          websiteUrl: website.url,
          updated: true,
          message: `Updated existing ${reportType} report for ${targetPeriod}`
        });
        return;
      }
      
      const reportData = await generateReportData(websiteId, reportType, userId);
      
      const report = await storage.createClientReport({
        userId,
        websiteId,
        reportType,
        period: reportData.period,
        data: reportData.data,
        insights: reportData.insights,
        roiData: reportData.roiData
      });
      
      console.log(`✅ New report generated successfully: ${report.id}`);
      
      await storage.createActivityLog({
        userId,
        websiteId,
        type: "report_generated",
        description: `${reportType} report generated for ${website.name} (${reportData.period})`,
        metadata: { reportId: report.id, reportType, period: reportData.period, action: 'create' }
      });
      
      res.json({
        ...report,
        websiteName: website.name,
        websiteUrl: website.url,
        updated: false,
        message: `Generated new ${reportType} report for ${reportData.period}`
      });
      
    } catch (error) {
      console.error("Report generation error:", error);
      res.status(500).json({ 
        message: "Failed to generate report",
        error: error instanceof Error ? error.message : 'Unknown error'
      });
    }
  });

  // ===========================================================================
  // IMAGE MANAGEMENT & BATCH PROCESSING ROUTES  
  // ===========================================================================
  
  app.get("/api/images/content-images", requireAuth, async (req: Request, res: Response): Promise<void> => {
    try {
      const userId = req.user!.id;
      const { websiteId } = req.query;
      
      console.log('🖼️ Fetching images for user:', userId);
      console.log('Website ID:', websiteId || 'all');
      
      const images: any[] = [];
      
      const websites = await storage.getUserWebsites(userId);
      
      const websitesToProcess = websiteId && websiteId !== 'undefined' 
        ? websites.filter(w => w.id === websiteId)
        : websites;
      
      console.log(`Processing ${websitesToProcess.length} websites`);
      
      for (const website of websitesToProcess) {
        console.log(`\n📌 Processing: ${website.name}`);
        console.log(`URL: ${website.url}`);
        
        if (!website.url) {
          console.log('No URL configured, skipping');
          continue;
        }
        
        const baseUrl = website.url.replace(/\/$/, '');
        
        let decryptedPassword = website.wpApplicationPassword;
        
        try {
          const postsUrl = `${baseUrl}/wp-json/wp/v2/posts?_embed&per_page=100`;
          console.log(`Fetching posts from: ${postsUrl}`);
          
          const headers: any = { 
            'Content-Type': 'application/json',
            'User-Agent': 'WordPress-Image-Manager/1.0'
          };
          
          if (decryptedPassword) {
            const username = website.wpUsername || website.wpApplicationName || 'admin';
            const authString = `${username}:${decryptedPassword}`;
            headers['Authorization'] = `Basic ${Buffer.from(authString).toString('base64')}`;
            console.log(`Using auth for: ${username}`);
          }
          
          const postsResponse = await fetch(postsUrl, { headers });
          console.log(`Response status: ${postsResponse.status}`);
          
          if (postsResponse.ok) {
            const posts = await postsResponse.json();
            console.log(`✅ Found ${posts.length} posts`);
            
            for (const post of posts) {
              const postTitle = post.title?.rendered?.replace(/<[^>]*>/g, '').trim() || 'Untitled';
              
              if (post._embedded?.['wp:featuredmedia']?.[0]) {
                const media = post._embedded['wp:featuredmedia'][0];
                if (media.media_type === 'image' && media.source_url) {
                  images.push({
                    id: `wp_${website.id}_${post.id}_featured`,
                    url: media.source_url,
                    contentId: `post_${post.id}`,
                    contentTitle: postTitle,
                    websiteId: website.id,
                    websiteName: website.name,
                    hasMetadata: !!(media.alt_text || media.caption?.rendered),
                    metadataDetails: {
                      altText: media.alt_text || '',
                      caption: media.caption?.rendered?.replace(/<[^>]*>/g, '') || '',
                      isFeatured: true
                    },
                    size: media.media_details?.filesize || 0,
                    createdAt: post.date,
                    isAIGenerated: false,
                    processedAt: post.modified,
                    costCents: 0
                  });
                }
              }
              
              if (post.content?.rendered) {
                const imgRegex = /<img[^>]+src=["']([^"']+)["'][^>]*>/gi;
                let match;
                
                while ((match = imgRegex.exec(post.content.rendered)) !== null) {
                  const url = match[1];
                  
                  if (url.startsWith('data:') || 
                      url.includes('emoji') || 
                      images.some(img => img.url === url)) {
                    continue;
                  }
                  
                  const altMatch = match[0].match(/alt=["']([^"']*?)["']/i);
                  
                  images.push({
                    id: `wp_${website.id}_${post.id}_${images.length}`,
                    url: url,
                    contentId: `post_${post.id}`,
                    contentTitle: postTitle,
                    websiteId: website.id,
                    websiteName: website.name,
                    hasMetadata: !!altMatch,
                    metadataDetails: {
                      altText: altMatch ? altMatch[1] : ''
                    },
                    size: 0,
                    createdAt: post.date,
                    isAIGenerated: false,
                    processedAt: post.modified,
                    costCents: 0
                  });
                }
              }
            }
          } else if (postsResponse.status === 401) {
            console.log('⚠️ Auth failed, trying public access...');
            
            const publicResponse = await fetch(postsUrl);
            if (publicResponse.ok) {
              const posts = await publicResponse.json();
              console.log(`✅ Found ${posts.length} public posts`);
            }
          }
        } catch (error: any) {
          console.error('❌ Error fetching posts:', error.message);
        }
        
        try {
          const mediaUrl = `${baseUrl}/wp-json/wp/v2/media?per_page=100`;
          console.log(`Fetching media from: ${mediaUrl}`);
          
          const mediaResponse = await fetch(mediaUrl);
          
          if (mediaResponse.ok) {
            const mediaItems = await mediaResponse.json();
            console.log(`✅ Found ${mediaItems.length} media items`);
            
            for (const media of mediaItems) {
              if (media.mime_type?.startsWith('image/') && media.source_url) {
                if (!images.some(img => img.url === media.source_url)) {
                  images.push({
                    id: `media_${website.id}_${media.id}`,
                    url: media.source_url,
                    contentId: `media_${media.id}`,
                    contentTitle: media.title?.rendered?.replace(/<[^>]*>/g, '') || 'Media',
                    websiteId: website.id,
                    websiteName: website.name,
                    hasMetadata: !!(media.alt_text || media.caption?.rendered),
                    metadataDetails: {
                      altText: media.alt_text || '',
                      caption: media.caption?.rendered?.replace(/<[^>]*>/g, '') || ''
                    },
                    size: media.media_details?.filesize || 0,
                    createdAt: media.date,
                    isAIGenerated: false,
                    processedAt: media.modified,
                    costCents: 0
                  });
                }
              }
            }
          }
        } catch (error: any) {
          console.error('❌ Error fetching media:', error.message);
        }
      }
      
      console.log(`\n📊 Total images found: ${images.length}`);
      res.json(images);
      
    } catch (error: any) {
      console.error("❌ Failed to fetch images:", error);
      res.status(500).json({ 
        error: 'Failed to fetch images',
        message: error.message 
      });
    }
  });

  app.post("/api/images/batch-process", requireAuth, async (req: Request, res: Response): Promise<void> => {
    try {
      const userId = req.user!.id;
      const { imageIds, options, imageUrls } = req.body;
      
      console.log(`🔄 Batch processing ${imageIds.length} images for user ${userId}`);
      console.log('Processing options:', options);
      console.log('Image URLs provided:', Object.keys(imageUrls || {}).length);
      
      if (!imageIds || !Array.isArray(imageIds) || imageIds.length === 0) {
        res.status(400).json({ 
          error: 'Invalid request',
          message: 'No images selected' 
        });
        return;
      }
      
      if (!options || !options.action) {
        res.status(400).json({ 
          error: 'Invalid request',
          message: 'Processing options required' 
        });
        return;
      }
      
      const results = {
        success: [] as any[],
        failed: [] as string[],
        errors: [] as any[]
      };
      
      const websites = await storage.getUserWebsites(userId);
      const websiteMap = new Map(websites.map(w => [w.id, w]));
      
      for (const imageId of imageIds) {
        const startTime = Date.now();
        
        try {
          console.log(`Processing image: ${imageId}`);
          
          const parts = imageId.split('_');
          
          // Handle crawled images
          if (parts[0] === 'crawled' || imageId.startsWith('crawled')) {
            console.log(`  Processing crawled image: ${imageId}`);
            
            const imageUrl = imageUrls?.[imageId];
            
            if (!imageUrl) {
              throw new Error(`No URL provided for crawled image: ${imageId}`);
            }
            
            console.log(`  Downloading crawled image from: ${imageUrl}`);
            
            try {
              const imageResponse = await fetch(imageUrl);
              
              if (!imageResponse.ok) {
                throw new Error(`Failed to download image: ${imageResponse.status} ${imageResponse.statusText}`);
              }
              
              const arrayBuffer = await imageResponse.arrayBuffer();
              const imageBuffer = Buffer.from(arrayBuffer);
              
              const processedBuffer = await processImageWithSharp(imageBuffer, options);
              
              results.success.push({
                imageId,
                processingTime: `${Date.now() - startTime}ms`,
                message: 'Crawled image processed successfully (download processed image for use)',
                size: processedBuffer.length,
                uploaded: false,
                originalUrl: imageUrl
              });
              
            } catch (downloadError: any) {
              throw new Error(`Failed to process crawled image: ${downloadError.message}`);
            }
            
          } else if (parts[0] === 'wp' || parts[0] === 'media') {
            // WordPress image handling
            const websiteId = parts[1];
            const website = websiteMap.get(websiteId);
            
            if (!website || !website.url) {
              throw new Error('Website not found or URL not configured');
            }
            
            const baseUrl = website.url.replace(/\/$/, '');
            let imageUrl: string | null = null;
            let mediaId: string | null = null;
            let imageName: string = 'processed-image.jpg';
            
            if (parts[0] === 'media') {
              mediaId = parts[2];
              const mediaUrl = `${baseUrl}/wp-json/wp/v2/media/${mediaId}`;
              
              const response = await fetch(mediaUrl);
              if (response.ok) {
                const media = await response.json();
                imageUrl = media.source_url;
                imageName = media.slug ? `${media.slug}-processed.jpg` : 'processed-image.jpg';
              }
            } else if (parts[0] === 'wp') {
              const postId = parts[2];
              const postUrl = `${baseUrl}/wp-json/wp/v2/posts/${postId}?_embed`;
              
              const headers: any = {};
              if (website.wpApplicationPassword) {
                const username = website.wpUsername || website.wpApplicationName || 'admin';
                const authString = `${username}:${website.wpApplicationPassword}`;
                headers['Authorization'] = `Basic ${Buffer.from(authString).toString('base64')}`;
              }
              
              const response = await fetch(postUrl, { headers });
              if (response.ok) {
                const post = await response.json();
                
                if (parts[3] === 'featured' && post._embedded?.['wp:featuredmedia']?.[0]) {
                  const media = post._embedded['wp:featuredmedia'][0];
                  imageUrl = media.source_url;
                  mediaId = media.id;
                  imageName = media.slug ? `${media.slug}-processed.jpg` : 'processed-image.jpg';
                } else {
                  const imgRegex = /<img[^>]+src=["']([^"']+)["'][^>]*>/gi;
                  const matches = [...(post.content?.rendered || '').matchAll(imgRegex)];
                  const imageIndex = parseInt(parts[3] || '0');
                  
                  if (matches[imageIndex]) {
                    imageUrl = matches[imageIndex][1];
                    
                    const authString = website.wpApplicationPassword && website.wpUsername
                      ? `Basic ${Buffer.from(`${website.wpUsername}:${website.wpApplicationPassword}`).toString('base64')}`
                      : undefined;
                    
                    mediaId = await findMediaIdFromUrl(baseUrl, imageUrl, authString);
                    
                    if (mediaId) {
                      console.log(`  Found media ID ${mediaId} for content image`);
                      const mediaResponse = await fetch(`${baseUrl}/wp-json/wp/v2/media/${mediaId}`);
                      if (mediaResponse.ok) {
                        const media = await mediaResponse.json();
                        imageName = media.slug ? `${media.slug}-processed.jpg` : 'processed-image.jpg';
                      }
                    } else {
                      console.log(`  Could not find media ID for content image`);
                    }
                  }
                }
              }
            }
            
            if (imageUrl) {
              console.log(`  Downloading image from: ${imageUrl}`);
              const imageResponse = await fetch(imageUrl);
              
              if (!imageResponse.ok) {
                throw new Error(`Failed to download image: ${imageResponse.statusText}`);
              }
              
              const arrayBuffer = await imageResponse.arrayBuffer();
              const imageBuffer = Buffer.from(arrayBuffer);
              
              const processedBuffer = await processImageWithSharp(imageBuffer, options);
              
              let uploadSuccess = false;
              let newImageUrl = imageUrl;
              
              if (mediaId && website.wpApplicationPassword && website.wpUsername) {
                console.log(`  Uploading processed image back to WordPress (Media ID: ${mediaId})`);
                
                try {
                  const username = website.wpUsername || website.wpApplicationName || 'admin';
                  const authString = `${username}:${website.wpApplicationPassword}`;
                  const authHeader = `Basic ${Buffer.from(authString).toString('base64')}`;
                  
                  const form = new FormData();
                  form.append('file', processedBuffer, {
                    filename: imageName,
                    contentType: 'image/jpeg'
                  });
                  
                  const uploadUrl = `${baseUrl}/wp-json/wp/v2/media/${mediaId}`;
                  console.log(`  Step 1: Uploading file to: ${uploadUrl}`);
                  
                  const uploadResponse = await fetch(uploadUrl, {
                    method: 'POST',
                    headers: {
                      'Authorization': authHeader,
                      ...form.getHeaders()
                    },
                    body: form as any
                  });
                  
                  if (uploadResponse.ok) {
                    const updatedMedia = await uploadResponse.json();
                    newImageUrl = updatedMedia.source_url || updatedMedia.guid?.rendered || imageUrl;
                    
                    console.log(`  ✅ File uploaded successfully`);
                    
                    if (options.action !== 'strip') {
                      console.log(`  Step 2: Updating metadata fields...`);
                      
                      await new Promise(resolve => setTimeout(resolve, 500));
                      
                      const metadataPayload = {
                        alt_text: options.author ? `Image by ${options.author}` : '',
                        caption: options.copyright ? `<p>${options.copyright}</p>` : '',
                        description: `<p>Processed by AI Content Manager on ${new Date().toLocaleDateString()}.<br>Copyright: ${options.copyright || 'N/A'}<br>Author: ${options.author || 'N/A'}</p>`,
                        title: imageName.replace(/-processed\.jpg$/, '').replace(/-/g, ' ')
                      };
                      
                      const metadataResponse = await fetch(uploadUrl, {
                        method: 'POST',
                        headers: {
                          'Authorization': authHeader,
                          'Content-Type': 'application/json'
                        },
                        body: JSON.stringify(metadataPayload)
                      });
                      
                      if (metadataResponse.ok) {
                        console.log(`  ✅ Metadata fields updated!`);
                      } else {
                        console.error(`  ⚠️ Metadata update failed: ${metadataResponse.status}`);
                      }
                    }
                    
                    uploadSuccess = true;
                    console.log(`  ✅ WordPress update complete!`);
                    
                  } else {
                    const errorText = await uploadResponse.text();
                    console.error(`  ⚠️ WordPress upload failed: ${uploadResponse.status} - ${errorText}`);
                  }
                } catch (uploadError: any) {
                  console.error(`  ⚠️ Upload error: ${uploadError.message}`);
                }
              } else if (!mediaId) {
                console.log(`  ℹ️ No media ID - cannot update WordPress`);
              } else if (!website.wpApplicationPassword || !website.wpUsername) {
                console.log(`  ⚠️ WordPress credentials not configured - cannot upload`);
              }
              
              results.success.push({
                imageId,
                processingTime: `${Date.now() - startTime}ms`,
                message: uploadSuccess 
                  ? 'Image processed and uploaded to WordPress' 
                  : 'Image processed successfully (WordPress update requires manual upload)',
                size: processedBuffer.length,
                uploaded: uploadSuccess,
                wordpressUrl: newImageUrl
              });
            } else {
              throw new Error('Could not determine image URL');
            }
          } else {
            throw new Error(`Unknown image type: ${parts[0]}`);
          }
          
        } catch (error: any) {
          console.error(`Failed to process ${imageId}:`, error.message);
          results.failed.push(imageId);
          results.errors.push({
            imageId,
            message: error.message || 'Unknown error'
          });
        }
      }
      
      const successCount = results.success.length;
      const uploadedCount = results.success.filter(r => r.uploaded).length;
      const failedCount = results.failed.length;
      const successRate = `${Math.round((successCount / imageIds.length) * 100)}%`;
      
      const response = {
        total: imageIds.length,
        processed: successCount,
        uploaded: uploadedCount,
        failed: failedCount,
        successRate,
        processingTime: `${Date.now()}ms`,
        results: {
          success: results.success,
          failed: results.failed
        },
        message: uploadedCount > 0 
          ? `Processed ${successCount} images, uploaded ${uploadedCount} to WordPress`
          : `Processed ${successCount} of ${imageIds.length} images`,
        errors: results.errors.length > 0 ? results.errors : undefined
      };
      
      console.log(`✅ Batch processing complete: ${successCount}/${imageIds.length} successful, ${uploadedCount} uploaded to WordPress`);
      
      res.json(response);
      
    } catch (error: any) {
      console.error("❌ Failed to process images:", error);
      res.status(500).json({ 
        error: 'Failed to process images',
        message: error.message,
        details: process.env.NODE_ENV === 'development' ? error.stack : undefined
      });
    }
  });

  app.post("/api/images/crawl", requireAuth, async (req: Request, res: Response): Promise<void> => {
    try {
      const { url, options } = req.body;
      
      console.log(`🕷️ Starting web crawl for: ${url}`);
      
      // Validate URL
      let validUrl: URL;
      try {
        validUrl = new URL(url);
        if (!['http:', 'https:'].includes(validUrl.protocol)) {
          throw new Error('Invalid protocol');
        }
      } catch {
        res.status(400).json({
          error: 'Invalid URL',
          message: 'Please provide a valid HTTP(S) URL',
        });
        return;
      }
      
      // Crawl options
      const maxDepth = options?.maxDepth || 2;
      const maxImages = options?.maxImages || 50;
      const minWidth = options?.minWidth || 200;
      const minHeight = options?.minHeight || 200;
      
      const visitedUrls = new Set<string>();
      const crawledImages: any[] = [];
      
      async function crawlPage(pageUrl: string, depth: number): Promise<void> {
        if (depth > maxDepth) return;
        if (crawledImages.length >= maxImages) return;
        if (visitedUrls.has(pageUrl)) return;
        
        visitedUrls.add(pageUrl);
        
        try {
          console.log(`  Crawling: ${pageUrl} (depth: ${depth})`);
          
          const response = await fetch(pageUrl, {
            headers: {
              'User-Agent': 'Mozilla/5.0 (compatible; ImageCrawler/1.0)',
            },
            signal: AbortSignal.timeout(10000),
          });
          
          if (!response.ok) return;
          
          const contentType = response.headers.get('content-type') || '';
          if (!contentType.includes('text/html')) return;
          
          const html = await response.text();
          const dom = new JSDOM(html, { url: pageUrl });
          const document = dom.window.document;
          
          // Get page title
          const pageTitle = document.querySelector('title')?.textContent || '';
          
          // Extract images
          const images = document.querySelectorAll('img');
          for (const img of images) {
            if (crawledImages.length >= maxImages) break;
            
            const imgSrc = img.src;
            if (!imgSrc || imgSrc.startsWith('data:')) continue;
            
            // Resolve relative URLs
            let imgUrl: string;
            try {
              imgUrl = new URL(imgSrc, pageUrl).href;
            } catch {
              continue;
            }
            
            // Skip if already crawled
            if (crawledImages.some(ci => ci.url === imgUrl)) continue;
            
            // Check dimensions if specified in HTML
            const width = parseInt(img.getAttribute('width') || '0');
            const height = parseInt(img.getAttribute('height') || '0');
            
            // Only skip if both minWidth and minHeight are set AND image doesn't meet them
            if (minWidth > 0 && width > 0 && width < minWidth) continue;
            if (minHeight > 0 && height > 0 && height < minHeight) continue;
            
            // Skip data URLs if they're too small (but still allow them)
            if (imgSrc.startsWith('data:') && imgSrc.length < 100) continue;
            
            crawledImages.push({
              url: imgUrl,
              alt: img.alt || undefined,
              title: img.title || undefined,
              width: width || undefined,
              height: height || undefined,
              pageUrl,
              pageTitle,
              depth,
            });
            
            console.log(`    Found image: ${imgUrl}`);
          }
          
          // Extract links for further crawling
          if (depth < maxDepth) {
            const links = document.querySelectorAll('a[href]');
            const uniqueLinks = new Set<string>();
            
            for (const link of links) {
              const href = link.getAttribute('href');
              if (!href) continue;
              
              try {
                const linkUrl = new URL(href, pageUrl);
                
                // Only follow same-origin links by default
                if (linkUrl.origin !== validUrl.origin && !options?.followExternal) continue;
                
                // Skip non-HTTP(S) protocols
                if (!['http:', 'https:'].includes(linkUrl.protocol)) continue;
                
                // Skip common non-content URLs but KEEP WordPress post/page URLs
                const skipPatterns = [
                  '/wp-admin', '/wp-login', '/feed/', '.pdf', '.zip', '.doc',
                  'mailto:', 'javascript:', '/wp-json/', '#respond', '#comments'
                ];
                
                let shouldSkip = false;
                for (const pattern of skipPatterns) {
                  if (linkUrl.href.includes(pattern)) {
                    shouldSkip = true;
                    break;
                  }
                }
                
                if (!shouldSkip) {
                  // Clean up URL (remove fragments)
                  linkUrl.hash = '';
                  uniqueLinks.add(linkUrl.href);
                }
              } catch {
                continue;
              }
            }
            
            // Prioritize post/page URLs
            const sortedLinks = Array.from(uniqueLinks).sort((a, b) => {
              // Prioritize individual posts/pages
              const aIsPost = a.match(/\/([\w-]+)\/?$/);
              const bIsPost = b.match(/\/([\w-]+)\/?$/);
              if (aIsPost && !bIsPost) return -1;
              if (!aIsPost && bIsPost) return 1;
              return 0;
            });
            
            // Crawl discovered links
            for (const linkUrl of sortedLinks) {
              if (crawledImages.length >= maxImages) break;
              await crawlPage(linkUrl, depth + 1);
            }
          }
          
        } catch (error: any) {
          console.error(`  Error crawling ${pageUrl}:`, error.message);
        }
      }
      
      // Start crawling
      await crawlPage(validUrl.href, 0);
      
      console.log(`✅ Crawl complete: Found ${crawledImages.length} images`);
      
      // Transform to match frontend format
      const transformedImages = crawledImages.map((img, index) => ({
        id: `crawled_${Date.now()}_${index}`,
        url: img.url,
        contentId: `crawl_${index}`,
        contentTitle: img.pageTitle || `Page: ${new URL(img.pageUrl).pathname}`,
        websiteId: 'crawled',
        websiteName: validUrl.hostname,
        hasMetadata: false,
        metadataDetails: {
          alt: img.alt,
          title: img.title,
          width: img.width,
          height: img.height,
        },
        size: 0,
        createdAt: new Date().toISOString(),
        isAIGenerated: false,
        isCrawled: true,
        source: img.pageUrl,
      }));
      
      res.json({
        success: true,
        images: transformedImages,
        stats: {
          totalImages: crawledImages.length,
          pagesVisited: visitedUrls.size,
          maxDepthReached: Math.max(...crawledImages.map(i => i.depth), 0),
        },
      });
      
    } catch (error: any) {
      console.error('Crawl error:', error);
      res.status(500).json({
        error: 'Crawl failed',
        message: error.message,
      });
    }
  });

  // ===========================================================================
  // GOOGLE SEARCH CONSOLE ROUTES
  // ===========================================================================
  
  app.use('/api/gsc', requireAuth, gscRouter);

  // ===========================================================================
  // DASHBOARD & ACTIVITY ROUTES
  // ===========================================================================
  
  app.get("/api/user/dashboard/stats", requireAuth, async (req: Request, res: Response): Promise<void> => {
    try {
      const userId = req.user!.id;
      const stats = await storage.getUserDashboardStats(userId);
      res.json(stats);
    } catch (error) {
      console.error("Failed to fetch dashboard stats:", error);
      res.status(500).json({ message: "Failed to fetch dashboard stats" });
    }
  });

  app.get("/api/user/dashboard/performance", requireAuth, async (req: Request, res: Response): Promise<void> => {
    try {
      const days = 7;
      const data = [];
      const baseScore = 75;
      
      for (let i = days - 1; i >= 0; i--) {
        const date = new Date();
        date.setDate(date.getDate() - i);
        const variation = Math.random() * 10 - 5;
        const score = Math.max(70, Math.min(100, baseScore + variation + (i * 2)));
        
        data.push({
          date: date.toISOString().split('T')[0],
          score: Math.round(score)
        });
      }

      res.json(data);
    } catch (error) {
      console.error("Failed to fetch performance data:", error);
      res.status(500).json({ message: "Failed to fetch performance data" });
    }
  });

  app.get("/api/user/activity-logs", requireAuth, async (req: Request, res: Response): Promise<void> => {
    try {
      const userId = req.user!.id;
      const websiteId = req.query.websiteId as string;
      
      if (websiteId) {
        const website = await storage.getUserWebsite(websiteId, userId);
        if (!website) {
          res.status(404).json({ message: "Website not found or access denied" });
          return;
        }
      }
      
      const logs = await storage.getUserActivityLogs(userId, websiteId);
      res.json(logs);
    } catch (error) {
      console.error("Failed to fetch activity logs:", error);
      res.status(500).json({ message: "Failed to fetch activity logs" });
    }
  });

  // ===========================================================================
  // SYSTEM/GLOBAL ROUTES (No authentication required)
  // ===========================================================================
  
  app.get("/api/ai-providers/status", async (req: Request, res: Response): Promise<void> => {
    try {
      const status = {
        openai: {
          available: !!(process.env.OPENAI_API_KEY || process.env.OPENAI_API_KEY_ENV_VAR),
          model: 'gpt-4o',
          pricing: { input: 0.005, output: 0.015 }
        },
        anthropic: {
          available: !!process.env.ANTHROPIC_API_KEY,
          model: 'claude-3-5-sonnet-20241022',
          pricing: { input: 0.003, output: 0.015 }
        },
        gemini: {
          available: !!process.env.GOOGLE_GEMINI_API_KEY,
          model: 'gemini-1.5-pro',
          pricing: { input: 0.0025, output: 0.0075 }
        },
        pagespeed: {
          available: !!process.env.GOOGLE_PAGESPEED_API_KEY
        }
      };

      res.json({
        success: true,
        providers: status
      });
    } catch (error) {
      console.error('Provider status check error:', error);
      const errorMessage = error instanceof Error ? error.message : 'Unknown error';
      res.status(500).json({
        success: false,
        error: 'Failed to check provider status',
        message: errorMessage
      });
    }
  });

  app.get("/api/seo/health", async (req: Request, res: Response): Promise<void> => {
    try {
      const hasGoogleApiKey = !!process.env.GOOGLE_PAGESPEED_API_KEY;
      const hasOpenAI = !!process.env.OPENAI_API_KEY;
      const hasAnthropic = !!process.env.ANTHROPIC_API_KEY;
      const hasGemini = !!process.env.GOOGLE_GEMINI_API_KEY;
      
      const availableProviders = [];
      if (hasOpenAI) availableProviders.push('OpenAI GPT-4');
      if (hasAnthropic) availableProviders.push('Anthropic Claude');
      if (hasGemini) availableProviders.push('Google Gemini');
      
      res.json({
        status: "healthy",
        services: {
          pageSpeedInsights: {
            configured: hasGoogleApiKey,
            message: hasGoogleApiKey 
              ? "Google PageSpeed Insights API is configured" 
              : "Using fallback speed estimation (configure GOOGLE_PAGESPEED_API_KEY for better results)"
          },
          technicalAnalysis: {
            configured: true,
            message: "Technical SEO analysis is fully operational"
          },
          aiContentAnalysis: {
            configured: hasOpenAI || hasAnthropic || hasGemini,
            providers: {
              openai: hasOpenAI,
              anthropic: hasAnthropic,
              gemini: hasGemini
            },
            message: availableProviders.length > 0
              ? `AI content analysis available via ${availableProviders.join(', ')}` 
              : "Configure OPENAI_API_KEY, ANTHROPIC_API_KEY, or GOOGLE_GEMINI_API_KEY for AI-powered content analysis"
          }
        },
        capabilities: {
          basicSEO: true,
          technicalSEO: true,
          pageSpeed: hasGoogleApiKey,
          contentQuality: hasOpenAI || hasAnthropic || hasGemini,
          keywordOptimization: hasOpenAI || hasAnthropic || hasGemini,
          eatScoring: hasOpenAI || hasAnthropic || hasGemini,
          contentGapAnalysis: hasOpenAI || hasAnthropic || hasGemini,
          semanticAnalysis: hasOpenAI || hasAnthropic || hasGemini,
          userIntentAlignment: hasOpenAI || hasAnthropic || hasGemini
        }
      });
    } catch (error) {
      console.error("SEO health check failed:", error);
      const errorMessage = error instanceof Error ? error.message : 'Unknown error';
      res.status(500).json({ 
        status: "unhealthy", 
        error: errorMessage 
      });
    }
  });

  app.post("/api/validate-url", async (req: Request, res: Response): Promise<void> => {
    try {
      const { url } = req.body;
      
      if (!url) {
        res.status(400).json({ 
          valid: false, 
          error: "URL is required" 
        });
        return;
      }

      try {
        new URL(url);
        res.json({
          valid: true,
          url: url,
          message: "URL format is valid"
        });
      } catch {
        res.json({
          valid: false,
          error: "Invalid URL format",
          message: "Please enter a valid URL starting with http:// or https://"
        });
      }
    } catch (error) {
      console.error("URL validation error:", error);
      res.status(500).json({ 
        valid: false, 
        error: "URL validation failed" 
      });
    }
  });

  // ===========================================================================
  // CREATE HTTP SERVER
  // ===========================================================================
  
  const httpServer = createServer(app);
  return httpServer;
}
>>>>>>> bc52a883

export { requireAuth };
<|MERGE_RESOLUTION|>--- conflicted
+++ resolved
@@ -4,8 +4,8 @@
 import { aiService } from "./services/ai-service";
 import { seoService } from "./services/seo-service";
 import { approvalWorkflowService } from "./services/approval-workflow";
-import { insertWebsiteSchema, insertContentSchema, passwordResetTokens } from "@shared/schema";
-import { eq, desc, and, gt, sql } from "drizzle-orm";
+import { insertWebsiteSchema, insertContentSchema } from "@shared/schema";
+import { eq, desc } from "drizzle-orm";
 import { AuthService } from "./services/auth-service";
 import { wordpressService } from "./services/wordpress-service";
 import { wordPressAuthService } from './services/wordpress-auth';
@@ -15,24 +15,19 @@
 import { batchProcessMetadata, getImageStatus } from './api/images/batch-process';
 import { imageService } from "./services/image-service";
 import sharp from 'sharp';
-import FormData, { from } from 'form-data';
+import FormData from 'form-data';
 import { google } from 'googleapis';
 import { OAuth2Client } from 'google-auth-library';
 import { JSDOM } from 'jsdom';
 import crypto from 'crypto';
 import { ExifHandler, processImageWithSharpEnhanced } from './utils/exif-handler';
 import { gscStorage } from "./services/gsc-storage";
-import gscRouter from './routes/gsc.routes';
+import  gscRouter  from './routes/gsc.routes';
 import multer from 'multer';
 import { cloudinaryStorage } from "./services/cloudinary-storage";
-import { db } from './db';
-import { emailService } from './services/email-service';
-
-// =============================================================================
-// CONFIGURATION
-// =============================================================================
-
-// Configure multer for file uploads
+
+
+// Configure multer
 const upload = multer({ 
   storage: multer.memoryStorage(),
   limits: { fileSize: 10 * 1024 * 1024 }, // 10MB limit
@@ -45,7 +40,10 @@
   }
 });
 
-// Initialize Auth Service
+function escapeRegExp(string: string): string {
+  return string.replace(/[.*+?^${}()|[\]\\]/g, '\\$&');
+}
+
 const authService = new AuthService();
 
 // =============================================================================
@@ -103,13 +101,6 @@
 // HELPER FUNCTIONS - REPORTS
 // =============================================================================
 
-<<<<<<< HEAD
-function escapeRegExp(string: string): string {
-  return string.replace(/[.*+?^${}()|[\]\\]/g, '\\$&');
-}
-
-=======
->>>>>>> bc52a883
 const generatePeriodString = (reportType: "weekly" | "monthly" | "quarterly", date?: Date): string => {
   const targetDate = date || new Date();
   
@@ -358,13 +349,10 @@
   return recommendations;
 }
 
-<<<<<<< HEAD
-=======
 // =============================================================================
 // HELPER FUNCTIONS - IMAGE PROCESSING
 // =============================================================================
 
->>>>>>> bc52a883
 async function findMediaIdFromUrl(baseUrl: string, imageUrl: string, authHeader?: string): Promise<string | null> {
   try {
     const urlParts = imageUrl.split('/');
@@ -404,14 +392,7 @@
   }
 }
 
-<<<<<<< HEAD
-async function processImageWithSharp(
-  imageBuffer: Buffer,
-  options: any
-): Promise<Buffer> {
-=======
 async function processImageWithSharp(imageBuffer: Buffer, options: any): Promise<Buffer> {
->>>>>>> bc52a883
   let pipeline = sharp(imageBuffer);
   
   const metadata = await pipeline.metadata();
@@ -424,21 +405,6 @@
       case 'pixel-shift':
         pipeline = await applyPixelShift(pipeline, metadata, options.scrambleIntensity || 50);
         break;
-<<<<<<< HEAD
-        
-      case 'watermark':
-        pipeline = await applyWatermark(pipeline, metadata, options);
-        break;
-        
-      case 'blur-regions':
-        pipeline = await applyBlurRegions(pipeline, metadata, options);
-        break;
-        
-      case 'color-shift':
-        pipeline = await applyColorShift(pipeline, metadata, options.scrambleIntensity || 50);
-        break;
-        
-=======
       case 'watermark':
         pipeline = await applyWatermark(pipeline, metadata, options);
         break;
@@ -448,7 +414,6 @@
       case 'color-shift':
         pipeline = await applyColorShift(pipeline, metadata, options.scrambleIntensity || 50);
         break;
->>>>>>> bc52a883
       case 'noise':
         pipeline = await applyNoise(pipeline, metadata, options.scrambleIntensity || 50);
         break;
@@ -473,20 +438,13 @@
     
     if (options.copyright || options.author) {
       try {
-        const now = new Date();
-        const dateStr = now.toISOString().split('T')[0].replace(/-/g, ':') + ' ' + 
-                       now.toISOString().split('T')[1].split('.')[0];
-        
         metadataOptions.exif = {
           IFD0: {
-            ImageDescription: `Property of ${options.author || 'Murray Group'}. ${options.copyright || ''}`,
-            Make: 'AI Content Manager',
-            Model: 'Image Processor v1.0',
-            Software: 'AI Content Manager - Murray Group',
-            DateTime: dateStr,
+            Copyright: options.copyright || '',
             Artist: options.author || '',
-            Copyright: options.copyright || '',
-            HostComputer: 'Murray Group Real Estate System'
+            Software: 'AI Content Manager',
+            DateTime: new Date().toISOString().split('T')[0].replace(/-/g, ':') + ' ' + 
+                     new Date().toISOString().split('T')[1].split('.')[0]
           }
         };
         
@@ -495,19 +453,12 @@
             const existingExif = await sharp(metadata.exif).metadata();
             metadataOptions.exif = {
               ...existingExif,
-              IFD0: {
-                ...existingExif,
-                ...metadataOptions.exif.IFD0
-              }
+              ...metadataOptions.exif
             };
           } catch (e) {
             console.log('  Could not preserve existing EXIF');
           }
         }
-        
-        console.log(`  Added Copyright: ${options.copyright}`);
-        console.log(`  Added Artist: ${options.author}`);
-        
       } catch (e) {
         console.log('  Warning: Could not add full metadata:', e);
       }
@@ -585,12 +536,11 @@
   return processedBuffer;
 }
 
-// Scrambling helper functions
-async function applyPixelShift(
-  pipeline: sharp.Sharp, 
-  metadata: sharp.Metadata, 
-  intensity: number
-): Promise<sharp.Sharp> {
+// =============================================================================
+// HELPER FUNCTIONS - IMAGE SCRAMBLING
+// =============================================================================
+
+async function applyPixelShift(pipeline: sharp.Sharp, metadata: sharp.Metadata, intensity: number): Promise<sharp.Sharp> {
   const { width = 100, height = 100 } = metadata;
   
   const shiftAmount = Math.floor((intensity / 100) * Math.min(width, height) * 0.1);
@@ -635,11 +585,7 @@
   });
 }
 
-async function applyWatermark(
-  pipeline: sharp.Sharp, 
-  metadata: sharp.Metadata, 
-  options: any
-): Promise<sharp.Sharp> {
+async function applyWatermark(pipeline: sharp.Sharp, metadata: sharp.Metadata, options: any): Promise<sharp.Sharp> {
   const { width = 800, height = 600 } = metadata;
   const text = options.watermarkText || 'CONFIDENTIAL';
   const fontSize = Math.floor(Math.min(width, height) / 10);
@@ -674,11 +620,7 @@
   }]);
 }
 
-async function applyBlurRegions(
-  pipeline: sharp.Sharp, 
-  metadata: sharp.Metadata, 
-  options: any
-): Promise<sharp.Sharp> {
+async function applyBlurRegions(pipeline: sharp.Sharp, metadata: sharp.Metadata, options: any): Promise<sharp.Sharp> {
   const { width = 800, height = 600 } = metadata;
   const numRegions = Math.floor((options.scrambleIntensity || 50) / 10);
   
@@ -712,11 +654,7 @@
   return compositePipeline;
 }
 
-async function applyColorShift(
-  pipeline: sharp.Sharp, 
-  metadata: sharp.Metadata, 
-  intensity: number
-): Promise<sharp.Sharp> {
+async function applyColorShift(pipeline: sharp.Sharp, metadata: sharp.Metadata, intensity: number): Promise<sharp.Sharp> {
   const shift = (intensity / 100) * 180;
   
   return pipeline
@@ -732,11 +670,7 @@
     });
 }
 
-async function applyNoise(
-  pipeline: sharp.Sharp, 
-  metadata: sharp.Metadata, 
-  intensity: number
-): Promise<sharp.Sharp> {
+async function applyNoise(pipeline: sharp.Sharp, metadata: sharp.Metadata, intensity: number): Promise<sharp.Sharp> {
   const { width = 800, height = 600 } = metadata;
   
   const noiseIntensity = Math.floor((intensity / 100) * 50);
@@ -765,168 +699,6 @@
 }
 
 // =============================================================================
-// HELPER FUNCTIONS - IMAGE SCRAMBLING
-// =============================================================================
-
-async function applyPixelShift(pipeline: sharp.Sharp, metadata: sharp.Metadata, intensity: number): Promise<sharp.Sharp> {
-  const { width = 100, height = 100 } = metadata;
-  
-  const shiftAmount = Math.floor((intensity / 100) * Math.min(width, height) * 0.1);
-  
-  const { data, info } = await pipeline
-    .raw()
-    .toBuffer({ resolveWithObject: true });
-  
-  const blockSize = Math.max(4, Math.floor(Math.min(width, height) / 20));
-  const scrambledData = Buffer.from(data);
-  
-  for (let y = 0; y < height - blockSize; y += blockSize) {
-    for (let x = 0; x < width - blockSize; x += blockSize) {
-      if (Math.random() < intensity / 100) {
-        const targetX = Math.floor(Math.random() * (width - blockSize));
-        const targetY = Math.floor(Math.random() * (height - blockSize));
-        
-        for (let by = 0; by < blockSize; by++) {
-          for (let bx = 0; bx < blockSize; bx++) {
-            const sourceIdx = ((y + by) * width + (x + bx)) * info.channels;
-            const targetIdx = ((targetY + by) * width + (targetX + bx)) * info.channels;
-            
-            if (sourceIdx < scrambledData.length && targetIdx < scrambledData.length) {
-              for (let c = 0; c < info.channels; c++) {
-                const temp = scrambledData[sourceIdx + c];
-                scrambledData[sourceIdx + c] = scrambledData[targetIdx + c];
-                scrambledData[targetIdx + c] = temp;
-              }
-            }
-          }
-        }
-      }
-    }
-  }
-  
-  return sharp(scrambledData, {
-    raw: {
-      width,
-      height,
-      channels: info.channels
-    }
-  });
-}
-
-async function applyWatermark(pipeline: sharp.Sharp, metadata: sharp.Metadata, options: any): Promise<sharp.Sharp> {
-  const { width = 800, height = 600 } = metadata;
-  const text = options.watermarkText || 'CONFIDENTIAL';
-  const fontSize = Math.floor(Math.min(width, height) / 10);
-  
-  const watermarkSvg = `
-    <svg width="${width}" height="${height}">
-      <style>
-        .watermark { 
-          fill: rgba(255, 0, 0, 0.4); 
-          font-size: ${fontSize}px; 
-          font-family: Arial, sans-serif; 
-          font-weight: bold;
-        }
-      </style>
-      <text x="50%" y="50%" 
-        text-anchor="middle" 
-        dominant-baseline="middle" 
-        transform="rotate(-45, ${width/2}, ${height/2})"
-        class="watermark">
-        ${text}
-      </text>
-    </svg>
-  `;
-  
-  return pipeline.composite([{
-    input: Buffer.from(watermarkSvg),
-    gravity: options.watermarkPosition === 'top-left' ? 'northwest' :
-             options.watermarkPosition === 'top-right' ? 'northeast' :
-             options.watermarkPosition === 'bottom-left' ? 'southwest' :
-             options.watermarkPosition === 'bottom-right' ? 'southeast' : 'center',
-    blend: 'over'
-  }]);
-}
-
-async function applyBlurRegions(pipeline: sharp.Sharp, metadata: sharp.Metadata, options: any): Promise<sharp.Sharp> {
-  const { width = 800, height = 600 } = metadata;
-  const numRegions = Math.floor((options.scrambleIntensity || 50) / 10);
-  
-  const baseBuffer = await pipeline.toBuffer();
-  let compositePipeline = sharp(baseBuffer);
-  
-  const overlays: sharp.OverlayOptions[] = [];
-  
-  for (let i = 0; i < numRegions; i++) {
-    const regionWidth = Math.floor(width * (0.1 + Math.random() * 0.2));
-    const regionHeight = Math.floor(height * (0.1 + Math.random() * 0.2));
-    const x = Math.floor(Math.random() * (width - regionWidth));
-    const y = Math.floor(Math.random() * (height - regionHeight));
-    
-    const blurredRegion = await sharp(baseBuffer)
-      .extract({ left: x, top: y, width: regionWidth, height: regionHeight })
-      .blur(20)
-      .toBuffer();
-    
-    overlays.push({
-      input: blurredRegion,
-      left: x,
-      top: y
-    });
-  }
-  
-  if (overlays.length > 0) {
-    compositePipeline = compositePipeline.composite(overlays);
-  }
-  
-  return compositePipeline;
-}
-
-async function applyColorShift(pipeline: sharp.Sharp, metadata: sharp.Metadata, intensity: number): Promise<sharp.Sharp> {
-  const shift = (intensity / 100) * 180;
-  
-  return pipeline
-    .modulate({
-      hue: shift,
-      saturation: 1 + (Math.random() - 0.5) * (intensity / 100),
-      brightness: 1 + (Math.random() - 0.5) * (intensity / 200)
-    })
-    .tint({
-      r: Math.floor(Math.random() * intensity),
-      g: Math.floor(Math.random() * intensity),
-      b: Math.floor(Math.random() * intensity)
-    });
-}
-
-async function applyNoise(pipeline: sharp.Sharp, metadata: sharp.Metadata, intensity: number): Promise<sharp.Sharp> {
-  const { width = 800, height = 600 } = metadata;
-  
-  const noiseIntensity = Math.floor((intensity / 100) * 50);
-  const noiseBuffer = Buffer.alloc(width * height * 4);
-  
-  for (let i = 0; i < noiseBuffer.length; i += 4) {
-    const noise = Math.floor(Math.random() * noiseIntensity);
-    noiseBuffer[i] = noise;
-    noiseBuffer[i + 1] = noise;
-    noiseBuffer[i + 2] = noise;
-    noiseBuffer[i + 3] = 128;
-  }
-  
-  const noiseImage = await sharp(noiseBuffer, {
-    raw: {
-      width,
-      height,
-      channels: 4
-    }
-  }).png().toBuffer();
-  
-  return pipeline.composite([{
-    input: noiseImage,
-    blend: 'overlay'
-  }]);
-}
-
-// =============================================================================
 // MAIN ROUTE REGISTRATION FUNCTION
 // =============================================================================
 
@@ -935,14 +707,13 @@
   // ===========================================================================
   // AUTHENTICATION ROUTES
   // ===========================================================================
-
+  
   app.post("/api/auth/signup", async (req: Request, res: Response): Promise<void> => {
     try {
       console.log('🔐 Signup request received:', {
         body: req.body,
         hasUsername: !!req.body.username,
         hasPassword: !!req.body.password,
-        hasEmail: !!req.body.email,
       });
 
       const { username, password, email, name } = req.body;
@@ -1249,803 +1020,6 @@
     }
   });
 
-  // ===========================================================================
-  // PASSWORD RESET ROUTES
-  // ===========================================================================
-
-  app.post("/api/auth/forgot-password", async (req: Request, res: Response): Promise<void> => {
-    try {
-      const { email } = req.body;
-      
-      console.log('🔑 Password reset request for email:', email);
-      
-      if (!email) {
-        res.status(400).json({ 
-          message: "Email address is required" 
-        });
-        return;
-      }
-      
-      const emailRegex = /^[^\s@]+@[^\s@]+\.[^\s@]+$/;
-      if (!emailRegex.test(email)) {
-        res.status(400).json({ 
-          message: "Please enter a valid email address" 
-        });
-        return;
-      }
-      
-      const user = await storage.getUserByEmail(email);
-      
-      if (!user) {
-        console.log('⚠️ User not found for email:', email);
-        res.status(404).json({ 
-          success: false,
-          message: "No account found with this email address"
-        });
-        return;
-      }
-      
-      const verificationCode = Math.floor(100000 + Math.random() * 900000).toString();
-      const hashedCode = crypto.createHash('sha256').update(verificationCode).digest('hex');
-      const expiresAt = new Date(Date.now() + 10 * 60 * 1000);
-      
-      await db
-        .delete(passwordResetTokens)
-        .where(
-          and(
-            eq(passwordResetTokens.userId, user.id),
-            eq(passwordResetTokens.used, false)
-          )
-        );
-      
-      await db.insert(passwordResetTokens).values({
-        userId: user.id,
-        email: user.email,
-        token: hashedCode,
-        expiresAt,
-        used: false,
-        metadata: {
-          type: 'verification_code',
-          attempts: 0,
-          verified: false,
-          codeLength: 6
-        }
-      });
-
-      try {
-        const emailSent = await emailService.sendPasswordResetCode(user.email, verificationCode);
-        
-        if (emailSent) {
-          console.log('✅ Verification code email sent to:', user.email);
-        } else {
-          console.warn('⚠️ Failed to send email, but code was generated');
-        }
-      } catch (emailError) {
-        console.error('Failed to send email:', emailError);
-      }
-
-      await storage.createActivityLog({
-        userId: user.id,
-        type: "password_reset_requested",
-        description: "Password reset code requested",
-        metadata: { 
-          email: user.email,
-          timestamp: new Date().toISOString(),
-          ipAddress: req.ip || 'unknown'
-        }
-      });
-
-      console.log('🔐 Verification code generated for:', user.email);
-
-      const responseData: any = {
-        success: true,
-        message: "If an account exists with that email, a verification code has been sent."
-      };
-      
-      if (process.env.NODE_ENV === 'development') {
-        responseData.verificationCode = verificationCode;
-        responseData.email = user.email;
-        responseData.expiresAt = expiresAt.toISOString();
-        responseData.devNote = "Code exposed only in development mode";
-        console.log('📧 Dev Mode - Verification Code:', verificationCode);
-      }
-      
-      res.json(responseData);
-      
-    } catch (error) {
-      console.error("Password reset request error:", error);
-      res.status(500).json({ 
-        message: "An error occurred. Please try again later." 
-      });
-    }
-  });
-
-  app.post("/api/auth/verify-code", async (req: Request, res: Response): Promise<void> => {
-    try {
-      const { email, code } = req.body;
-      
-      console.log('🔍 Verifying reset code for email:', email);
-      
-      if (!email || !code) {
-        res.status(400).json({ 
-          valid: false,
-          message: "Email and verification code are required" 
-        });
-        return;
-      }
-
-      const user = await storage.getUserByEmail(email);
-      
-      if (!user) {
-        res.status(400).json({ 
-          valid: false,
-          message: "Invalid email or code" 
-        });
-        return;
-      }
-
-      const hashedCode = crypto.createHash('sha256').update(code).digest('hex');
-      
-      const [resetToken] = await db
-        .select()
-        .from(passwordResetTokens)
-        .where(
-          and(
-            eq(passwordResetTokens.userId, user.id),
-            eq(passwordResetTokens.token, hashedCode),
-            eq(passwordResetTokens.used, false),
-            gt(passwordResetTokens.expiresAt, new Date())
-          )
-        )
-        .limit(1);
-      
-      if (!resetToken) {
-        const [latestToken] = await db
-          .select()
-          .from(passwordResetTokens)
-          .where(
-            and(
-              eq(passwordResetTokens.userId, user.id),
-              eq(passwordResetTokens.used, false)
-            )
-          )
-          .orderBy(desc(passwordResetTokens.createdAt))
-          .limit(1);
-        
-        if (latestToken) {
-          const currentAttempts = (latestToken.metadata as any)?.attempts || 0;
-          
-          await db
-            .update(passwordResetTokens)
-            .set({
-              metadata: {
-                ...(latestToken.metadata as any || {}),
-                attempts: currentAttempts + 1,
-                lastAttemptAt: new Date().toISOString()
-              }
-            })
-            .where(eq(passwordResetTokens.id, latestToken.id));
-          
-          if (currentAttempts >= 4) {
-            await db
-              .update(passwordResetTokens)
-              .set({ 
-                used: true,
-                usedAt: new Date(),
-                metadata: {
-                  ...(latestToken.metadata as any || {}),
-                  invalidatedReason: 'too_many_attempts'
-                }
-              })
-              .where(eq(passwordResetTokens.id, latestToken.id));
-            
-            await storage.createSecurityAudit({
-              userId: user.id,
-              action: "password_reset_blocked",
-              ipAddress: req.ip,
-              userAgent: req.get('User-Agent'),
-              success: false,
-              metadata: {
-                reason: "Too many failed attempts",
-                email: user.email,
-                timestamp: new Date().toISOString()
-              }
-            });
-            
-            res.status(400).json({ 
-              valid: false,
-              message: "Too many failed attempts. Please request a new code." 
-            });
-            return;
-          }
-        }
-        
-        res.status(400).json({ 
-          valid: false,
-          message: "Invalid or expired verification code" 
-        });
-        return;
-      }
-
-      await db
-        .update(passwordResetTokens)
-        .set({
-          metadata: {
-            ...(resetToken.metadata as any || {}),
-            verified: true,
-            verifiedAt: new Date().toISOString()
-          }
-        })
-        .where(eq(passwordResetTokens.id, resetToken.id));
-      
-      await storage.createActivityLog({
-        userId: user.id,
-        type: "password_reset_code_verified",
-        description: "Password reset code verified successfully",
-        metadata: { 
-          email: user.email,
-          timestamp: new Date().toISOString(),
-          ipAddress: req.ip || 'unknown'
-        }
-      });
-
-      res.json({
-        valid: true,
-        message: "Code verified successfully",
-        resetTokenId: resetToken.id
-      });
-
-    } catch (error) {
-      console.error("Code verification error:", error);
-      res.status(500).json({ 
-        valid: false,
-        message: "Failed to verify code" 
-      });
-    }
-  });
-
-  app.post("/api/auth/reset-password", async (req: Request, res: Response): Promise<void> => {
-    try {
-      const { email, code, newPassword } = req.body;
-      
-      console.log('🔐 Password reset attempt for email:', email);
-      
-      if (!email || !code || !newPassword) {
-        res.status(400).json({ 
-          message: "Email, verification code, and new password are required" 
-        });
-        return;
-      }
-
-<<<<<<< HEAD
-      if (newPassword.length < 6) {
-        res.status(400).json({ 
-          message: "Password must be at least 6 characters long" 
-        });
-        return;
-      }
-
-      const user = await storage.getUserByEmail(email);
-      
-      if (!user) {
-        res.status(400).json({ 
-          message: "Invalid email or verification code" 
-        });
-        return;
-      }
-
-      const hashedCode = crypto.createHash('sha256').update(code).digest('hex');
-      
-      const [resetToken] = await db
-        .select()
-        .from(passwordResetTokens)
-        .where(
-          and(
-            eq(passwordResetTokens.userId, user.id),
-            eq(passwordResetTokens.token, hashedCode),
-            eq(passwordResetTokens.used, false),
-            gt(passwordResetTokens.expiresAt, new Date())
-          )
-        )
-        .limit(1);
-      
-      if (!resetToken) {
-        res.status(400).json({ 
-          message: "Invalid or expired verification code. Please request a new one." 
-        });
-        return;
-      }
-
-      const metadata = resetToken.metadata as any;
-      if (!metadata?.verified) {
-        res.status(400).json({ 
-          message: "Code must be verified first" 
-        });
-=======
-  app.post("/api/user/api-keys", requireAuth, async (req: Request, res: Response): Promise<void> => {
-    try {
-      const userId = req.user!.id;
-      const { provider, keyName, apiKey } = req.body;
-      
-      console.log(`🔑 Adding API key for user: ${userId}, provider: ${provider}`);
-      
-      if (!provider || !keyName || !apiKey) {
-        res.status(400).json({ message: "Provider, key name, and API key are required" });
-        return;
-      }
-      
-      if (!apiValidationService.getSupportedProviders().includes(provider)) {
-        res.status(400).json({ message: "Invalid provider" });
->>>>>>> bc52a883
-        return;
-      }
-
-      const verifiedAt = new Date(metadata.verifiedAt);
-      const fiveMinutesAgo = new Date(Date.now() - 5 * 60 * 1000);
-      
-<<<<<<< HEAD
-      if (verifiedAt < fiveMinutesAgo) {
-        res.status(400).json({ 
-          message: "Verification has expired. Please request a new code." 
-        });
-        return;
-      }
-
-      const hashedPassword = await authService.hashPassword(newPassword);
-=======
-      const existingKeys = await storage.getUserApiKeys(userId);
-      const existingProviderKey = existingKeys.find(k => k.provider === provider && k.isActive);
-      
-      if (existingProviderKey) {
-        res.status(400).json({ 
-          message: `You already have an active ${apiValidationService.getProviderDisplayName(provider)} API key. Please delete the existing one first.` 
-        });
-        return;
-      }
-      
-      let newApiKey;
-      try {
-        newApiKey = await storage.createUserApiKey(userId, {
-          provider,
-          keyName,
-          apiKey
-        });
-      } catch (createError) {
-        res.status(400).json({ 
-          message: createError instanceof Error ? createError.message : "Invalid API key format"
-        });
-        return;
-      }
-      
-      console.log(`🔍 Validating ${provider} API key...`);
-      
-      let validationResult;
-      try {
-        validationResult = await apiValidationService.validateApiKey(provider, apiKey);
-      } catch (validationError) {
-        console.error(`Validation failed for ${provider}:`, validationError);
-        validationResult = { 
-          valid: false, 
-          error: validationError instanceof Error ? validationError.message : 'Validation failed' 
-        };
-      }
-      
-      await storage.updateUserApiKey(userId, newApiKey.id, {
-        validationStatus: validationResult.valid ? 'valid' : 'invalid',
-        lastValidated: new Date(),
-        validationError: validationResult.error || null
-      });
-      
-      const updatedKey = await storage.getUserApiKey(userId, newApiKey.id);
-      
-      if (!validationResult.valid) {
-        await storage.deleteUserApiKey(userId, newApiKey.id);
-        
-        res.status(400).json({ 
-          message: validationResult.error || "API key validation failed",
-          error: "INVALID_API_KEY"
-        });
-        return;
-      }
-      
-      // CLEAR CACHE after successfully adding key
-      if (provider === 'openai') {
-        console.log('🔄 Clearing OpenAI cache for AI and image services');
-        aiService.clearApiKeyCache(userId, 'openai');
-        imageService.clearApiKeyCache(userId);
-      } else if (provider === 'anthropic') {
-        console.log('🔄 Clearing Anthropic cache for AI service');
-        aiService.clearApiKeyCache(userId, 'anthropic');
-      } else if (provider === 'google_pagespeed' || provider === 'gemini') {
-        console.log('🔄 Clearing Gemini cache for AI service');
-        aiService.clearApiKeyCache(userId, 'gemini');
-      }
-      
-      await storage.createActivityLog({
-        userId,
-        type: "api_key_added",
-        description: `API key added for ${apiValidationService.getProviderDisplayName(provider)}: ${keyName}`,
-        metadata: { 
-          provider,
-          keyName,
-          keyId: newApiKey.id,
-          validationStatus: validationResult.valid ? 'valid' : 'invalid'
-        }
-      });
-      
-      console.log(`✅ API key added and validated successfully for user ${userId}`);
-      
-      res.status(201).json({
-        id: updatedKey!.id,
-        provider: updatedKey!.provider,
-        keyName: updatedKey!.keyName,
-        maskedKey: updatedKey!.maskedKey,
-        isActive: updatedKey!.isActive,
-        validationStatus: updatedKey!.validationStatus,
-        lastValidated: updatedKey!.lastValidated?.toISOString(),
-        validationError: updatedKey!.validationError,
-        usageCount: updatedKey!.usageCount,
-        lastUsed: updatedKey!.lastUsed?.toISOString(),
-        createdAt: updatedKey!.createdAt.toISOString()
-      });
-    } catch (error) {
-      console.error("Failed to add API key:", error);
-      res.status(500).json({ 
-        message: "Failed to add API key",
-        error: error instanceof Error ? error.message : 'Unknown error'
-      });
-    }
-  });
-
-  app.post("/api/user/api-keys/:id/validate", requireAuth, async (req: Request, res: Response): Promise<void> => {
-    try {
-      const userId = req.user!.id;
-      const keyId = req.params.id;
-      
-      console.log(`🔍 Validating API key ${keyId} for user: ${userId}`);
-      
-      const apiKey = await storage.getUserApiKey(userId, keyId);
-      if (!apiKey) {
-        res.status(404).json({ message: "API key not found" });
-        return;
-      }
-      
-      const decryptedKey = await storage.getDecryptedApiKey(userId, keyId);
-      if (!decryptedKey) {
-        res.status(400).json({ message: "Cannot decrypt API key" });
-        return;
-      }
-      
-      let validationResult;
-      try {
-        validationResult = await apiValidationService.validateApiKey(apiKey.provider, decryptedKey);
-      } catch (validationError) {
-        console.error(`Validation failed for ${apiKey.provider}:`, validationError);
-        validationResult = { 
-          valid: false, 
-          error: validationError instanceof Error ? validationError.message : 'Validation failed' 
-        };
-      }
->>>>>>> bc52a883
-      
-      const updatedUser = await authService.updateUserPassword(user.id, hashedPassword);
-      
-      if (!updatedUser) {
-        res.status(500).json({ 
-          message: "Failed to reset password" 
-        });
-        return;
-      }
-
-      await db
-        .update(passwordResetTokens)
-        .set({ 
-          used: true,
-          usedAt: new Date(),
-          metadata: {
-            ...metadata,
-            completedAt: new Date().toISOString()
-          }
-        })
-        .where(eq(passwordResetTokens.id, resetToken.id));
-      
-      await db
-        .update(passwordResetTokens)
-        .set({ 
-          used: true,
-          usedAt: new Date()
-        })
-        .where(
-          and(
-            eq(passwordResetTokens.userId, user.id),
-            eq(passwordResetTokens.used, false)
-          )
-        );
-      
-      await storage.createActivityLog({
-        userId: user.id,
-        type: "password_reset_completed",
-        description: "Password successfully reset",
-        metadata: { 
-          email: user.email,
-          timestamp: new Date().toISOString(),
-          ipAddress: req.ip || 'unknown'
-        }
-      });
-
-      await storage.createSecurityAudit({
-        userId: user.id,
-        action: "password_reset",
-        ipAddress: req.ip,
-        userAgent: req.get('User-Agent'),
-        success: true,
-        metadata: {
-          email: user.email,
-          timestamp: new Date().toISOString()
-        }
-      });
-
-      console.log(`✅ Password reset successfully for user: ${user.email}`);
-      
-      res.json({
-        success: true,
-        message: "Password has been reset successfully. You can now login with your new password."
-      });
-
-    } catch (error) {
-      console.error("Password reset error:", error);
-      
-      try {
-        const { email } = req.body;
-        if (email) {
-          const user = await storage.getUserByEmail(email);
-          
-          if (user) {
-            await storage.createSecurityAudit({
-              userId: user.id,
-              action: "password_reset_failed",
-              ipAddress: req.ip,
-              userAgent: req.get('User-Agent'),
-              success: false,
-              metadata: {
-                error: error instanceof Error ? error.message : 'Unknown error',
-                email: user.email,
-                timestamp: new Date().toISOString()
-              }
-            });
-          }
-        }
-      } catch (logError) {
-        console.error("Failed to log security audit:", logError);
-      }
-      
-      res.status(500).json({ 
-        message: "Failed to reset password. Please try again." 
-      });
-    }
-  });
-
-<<<<<<< HEAD
-  app.post("/api/auth/resend-code", async (req: Request, res: Response): Promise<void> => {
-=======
-  app.delete("/api/user/api-keys/:id", requireAuth, async (req: Request, res: Response): Promise<void> => {
-    try {
-      const userId = req.user!.id;
-      const keyId = req.params.id;
-      
-      console.log(`🗑️ Deleting API key ${keyId} for user: ${userId}`);
-      
-      const apiKey = await storage.getUserApiKey(userId, keyId);
-      if (!apiKey) {
-        res.status(404).json({ message: "API key not found" });
-        return;
-      }
-      
-      const deleted = await storage.deleteUserApiKey(userId, keyId);
-      
-      if (!deleted) {
-        res.status(404).json({ message: "API key not found" });
-        return;
-      }
-      
-      // CLEAR CACHE after successfully deleting key
-      if (apiKey.provider === 'openai') {
-        console.log('🔄 Clearing OpenAI cache after key deletion');
-        aiService.clearApiKeyCache(userId, 'openai');
-        imageService.clearApiKeyCache(userId);
-      } else if (apiKey.provider === 'anthropic') {
-        console.log('🔄 Clearing Anthropic cache after key deletion');
-        aiService.clearApiKeyCache(userId, 'anthropic');
-      } else if (apiKey.provider === 'google_pagespeed' || apiKey.provider === 'gemini') {
-        console.log('🔄 Clearing Gemini cache after key deletion');
-        aiService.clearApiKeyCache(userId, 'gemini');
-      }
-      
-      await storage.createActivityLog({
-        userId,
-        type: "api_key_deleted",
-        description: `API key deleted: ${apiKey.keyName} (${apiValidationService.getProviderDisplayName(apiKey.provider)})`,
-        metadata: { 
-          keyId,
-          provider: apiKey.provider,
-          keyName: apiKey.keyName
-        }
-      });
-      
-      console.log(`✅ API key deleted successfully for user ${userId}`);
-      res.status(204).send();
-    } catch (error) {
-      console.error("Failed to delete API key:", error);
-      res.status(500).json({ 
-        message: "Failed to delete API key",
-        error: error instanceof Error ? error.message : 'Unknown error'
-      });
-    }
-  });
-
-  app.get("/api/user/api-keys/status", requireAuth, async (req: Request, res: Response): Promise<void> => {
->>>>>>> bc52a883
-    try {
-      const { email } = req.body;
-      
-      console.log('🔄 Resending verification code for email:', email);
-      
-      if (!email) {
-        res.status(400).json({ 
-          message: "Email address is required" 
-        });
-        return;
-      }
-
-      const user = await storage.getUserByEmail(email);
-      
-      if (!user) {
-        res.json({
-          success: true,
-          message: "If an account exists with that email, a new verification code has been sent."
-        });
-        return;
-      }
-
-      const oneHourAgo = new Date(Date.now() - 60 * 60 * 1000);
-      const recentTokens = await db
-        .select()
-        .from(passwordResetTokens)
-        .where(
-          and(
-            eq(passwordResetTokens.userId, user.id),
-            gt(passwordResetTokens.createdAt, oneHourAgo)
-          )
-        );
-      
-      if (recentTokens.length >= 3) {
-        res.status(429).json({ 
-          message: "Too many requests. Please try again later." 
-        });
-        return;
-      }
-
-      await db
-        .update(passwordResetTokens)
-        .set({ 
-          used: true,
-          usedAt: new Date(),
-          metadata: sql`jsonb_set(COALESCE(metadata, '{}'), '{invalidatedReason}', '"new_code_requested"')`
-        })
-        .where(
-          and(
-            eq(passwordResetTokens.userId, user.id),
-            eq(passwordResetTokens.used, false)
-          )
-        );
-
-      const verificationCode = Math.floor(100000 + Math.random() * 900000).toString();
-      const hashedCode = crypto.createHash('sha256').update(verificationCode).digest('hex');
-      const expiresAt = new Date(Date.now() + 10 * 60 * 1000);
-
-      await db.insert(passwordResetTokens).values({
-        userId: user.id,
-        email: user.email,
-        token: hashedCode,
-        expiresAt,
-        used: false,
-        metadata: {
-          type: 'verification_code',
-          attempts: 0,
-          verified: false,
-          codeLength: 6,
-          resent: true
-        }
-      });
-
-      try {
-        const emailSent = await emailService.sendPasswordResetCode(user.email, verificationCode);
-        
-        if (emailSent) {
-          console.log('✅ New verification code email sent to:', user.email);
-        } else {
-          console.warn('⚠️ Failed to send resend email');
-        }
-      } catch (emailError) {
-        console.error('Failed to send email:', emailError);
-      }
-
-      await storage.createActivityLog({
-        userId: user.id,
-        type: "password_reset_code_resent",
-        description: "Password reset code resent",
-        metadata: { 
-          email: user.email,
-          timestamp: new Date().toISOString(),
-          ipAddress: req.ip || 'unknown'
-        }
-      });
-
-      console.log('📧 New verification code generated for:', user.email);
-      console.log('🔐 Code (for testing only):', verificationCode);
-
-      res.json({
-        success: true,
-        message: "If an account exists with that email, a new verification code has been sent.",
-        ...(process.env.NODE_ENV === 'development' && { 
-          verificationCode,
-          expiresAt: expiresAt.toISOString()
-        })
-      });
-
-    } catch (error) {
-      console.error("Resend code error:", error);
-      res.status(500).json({ 
-        message: "An error occurred. Please try again later." 
-      });
-    }
-  });
-
-<<<<<<< HEAD
-=======
-  app.put("/api/user/api-keys/:id", requireAuth, async (req: Request, res: Response): Promise<void> => {
-    try {
-      const userId = req.user!.id;
-      const keyId = req.params.id;
-      const { isActive } = req.body;
-      
-      const apiKey = await storage.getUserApiKey(userId, keyId);
-      if (!apiKey) {
-        res.status(404).json({ message: "API key not found" });
-        return;
-      }
-      
-      await storage.updateUserApiKey(userId, keyId, {
-        isActive: isActive !== undefined ? isActive : apiKey.isActive,
-      });
-      
-      // CLEAR CACHE when key is deactivated/activated
-      if (isActive !== undefined) {
-        if (apiKey.provider === 'openai') {
-          console.log('🔄 Clearing OpenAI cache after key status change');
-          aiService.clearApiKeyCache(userId, 'openai');
-          imageService.clearApiKeyCache(userId);
-        } else if (apiKey.provider === 'anthropic') {
-          console.log('🔄 Clearing Anthropic cache after key status change');
-          aiService.clearApiKeyCache(userId, 'anthropic');
-        } else if (apiKey.provider === 'google_pagespeed' || apiKey.provider === 'gemini') {
-          console.log('🔄 Clearing Gemini cache after key status change');
-          aiService.clearApiKeyCache(userId, 'gemini');
-        }
-      }
-      
-      const updatedKey = await storage.getUserApiKey(userId, keyId);
-      res.json(updatedKey);
-    } catch (error) {
-      console.error("Failed to update API key:", error);
-      res.status(500).json({ 
-        message: "Failed to update API key",
-        error: error instanceof Error ? error.message : 'Unknown error'
-      });
-    }
-  });
-
->>>>>>> bc52a883
   // ===========================================================================
   // USER SETTINGS ROUTES
   // ===========================================================================
@@ -2098,7 +1072,7 @@
       
       console.log(`⚙️ Updating settings for user: ${userId}`);
       
-      const updateData: Partial<any> = {};
+      const updateData: Partial<InsertUserSettings> = {};
       
       if (profile) {
         if (profile.name !== undefined) updateData.profileName = profile.name;
@@ -2289,7 +1263,6 @@
         res.status(400).json({ message: "Provider, key name, and API key are required" });
         return;
       }
-<<<<<<< HEAD
       
       if (!apiValidationService.getSupportedProviders().includes(provider)) {
         res.status(400).json({ message: "Invalid provider" });
@@ -2347,7 +1320,436 @@
         res.status(400).json({ 
           message: validationResult.error || "API key validation failed",
           error: "INVALID_API_KEY"
-=======
+        });
+        return;
+      }
+      
+      // CLEAR CACHE after successfully adding key
+      if (provider === 'openai') {
+        console.log('🔄 Clearing OpenAI cache for AI and image services');
+        aiService.clearApiKeyCache(userId, 'openai');
+        imageService.clearApiKeyCache(userId);
+      } else if (provider === 'anthropic') {
+        console.log('🔄 Clearing Anthropic cache for AI service');
+        aiService.clearApiKeyCache(userId, 'anthropic');
+      } else if (provider === 'google_pagespeed' || provider === 'gemini') {
+        console.log('🔄 Clearing Gemini cache for AI service');
+        aiService.clearApiKeyCache(userId, 'gemini');
+      }
+      
+      await storage.createActivityLog({
+        userId,
+        type: "api_key_added",
+        description: `API key added for ${apiValidationService.getProviderDisplayName(provider)}: ${keyName}`,
+        metadata: { 
+          provider,
+          keyName,
+          keyId: newApiKey.id,
+          validationStatus: validationResult.valid ? 'valid' : 'invalid'
+        }
+      });
+      
+      console.log(`✅ API key added and validated successfully for user ${userId}`);
+      
+      res.status(201).json({
+        id: updatedKey!.id,
+        provider: updatedKey!.provider,
+        keyName: updatedKey!.keyName,
+        maskedKey: updatedKey!.maskedKey,
+        isActive: updatedKey!.isActive,
+        validationStatus: updatedKey!.validationStatus,
+        lastValidated: updatedKey!.lastValidated?.toISOString(),
+        validationError: updatedKey!.validationError,
+        usageCount: updatedKey!.usageCount,
+        lastUsed: updatedKey!.lastUsed?.toISOString(),
+        createdAt: updatedKey!.createdAt.toISOString()
+      });
+    } catch (error) {
+      console.error("Failed to add API key:", error);
+      res.status(500).json({ 
+        message: "Failed to add API key",
+        error: error instanceof Error ? error.message : 'Unknown error'
+      });
+    }
+  });
+
+  app.post("/api/user/api-keys/:id/validate", requireAuth, async (req: Request, res: Response): Promise<void> => {
+    try {
+      const userId = req.user!.id;
+      const keyId = req.params.id;
+      
+      console.log(`🔍 Validating API key ${keyId} for user: ${userId}`);
+      
+      const apiKey = await storage.getUserApiKey(userId, keyId);
+      if (!apiKey) {
+        res.status(404).json({ message: "API key not found" });
+        return;
+      }
+      
+      const decryptedKey = await storage.getDecryptedApiKey(userId, keyId);
+      if (!decryptedKey) {
+        res.status(400).json({ message: "Cannot decrypt API key" });
+        return;
+      }
+      
+      let validationResult;
+      try {
+        validationResult = await apiValidationService.validateApiKey(apiKey.provider, decryptedKey);
+      } catch (validationError) {
+        console.error(`Validation failed for ${apiKey.provider}:`, validationError);
+        validationResult = { 
+          valid: false, 
+          error: validationError instanceof Error ? validationError.message : 'Validation failed' 
+        };
+      }
+      
+      await storage.updateUserApiKey(userId, keyId, {
+        validationStatus: validationResult.valid ? 'valid' : 'invalid',
+        lastValidated: new Date(),
+        validationError: validationResult.error || null
+      });
+      
+      await storage.createActivityLog({
+        userId,
+        type: "api_key_validated",
+        description: `API key validation ${validationResult.valid ? 'successful' : 'failed'}: ${apiKey.keyName}`,
+        metadata: { 
+          keyId,
+          provider: apiKey.provider,
+          isValid: validationResult.valid,
+          error: validationResult.error
+        }
+      });
+      
+      console.log(`✅ API key validation completed for user ${userId}: ${validationResult.valid ? 'valid' : 'invalid'}`);
+      
+      res.json({
+        isValid: validationResult.valid,
+        error: validationResult.error,
+        lastValidated: new Date().toISOString()
+      });
+    } catch (error) {
+      console.error("Failed to validate API key:", error);
+      res.status(500).json({ 
+        message: "Failed to validate API key",
+        error: error instanceof Error ? error.message : 'Unknown error'
+      });
+    }
+  });
+
+  app.delete("/api/user/api-keys/:id", requireAuth, async (req: Request, res: Response): Promise<void> => {
+    try {
+      const userId = req.user!.id;
+      const keyId = req.params.id;
+      
+      console.log(`🗑️ Deleting API key ${keyId} for user: ${userId}`);
+      
+      const apiKey = await storage.getUserApiKey(userId, keyId);
+      if (!apiKey) {
+        res.status(404).json({ message: "API key not found" });
+        return;
+      }
+      
+      const deleted = await storage.deleteUserApiKey(userId, keyId);
+      
+      if (!deleted) {
+        res.status(404).json({ message: "API key not found" });
+        return;
+      }
+      
+      // CLEAR CACHE after successfully deleting key
+      if (apiKey.provider === 'openai') {
+        console.log('🔄 Clearing OpenAI cache after key deletion');
+        aiService.clearApiKeyCache(userId, 'openai');
+        imageService.clearApiKeyCache(userId);
+      } else if (apiKey.provider === 'anthropic') {
+        console.log('🔄 Clearing Anthropic cache after key deletion');
+        aiService.clearApiKeyCache(userId, 'anthropic');
+      } else if (apiKey.provider === 'google_pagespeed' || apiKey.provider === 'gemini') {
+        console.log('🔄 Clearing Gemini cache after key deletion');
+        aiService.clearApiKeyCache(userId, 'gemini');
+      }
+      
+      await storage.createActivityLog({
+        userId,
+        type: "api_key_deleted",
+        description: `API key deleted: ${apiKey.keyName} (${apiValidationService.getProviderDisplayName(apiKey.provider)})`,
+        metadata: { 
+          keyId,
+          provider: apiKey.provider,
+          keyName: apiKey.keyName
+        }
+      });
+      
+      console.log(`✅ API key deleted successfully for user ${userId}`);
+      res.status(204).send();
+    } catch (error) {
+      console.error("Failed to delete API key:", error);
+      res.status(500).json({ 
+        message: "Failed to delete API key",
+        error: error instanceof Error ? error.message : 'Unknown error'
+      });
+    }
+  });
+
+  app.get("/api/user/api-keys/status", requireAuth, async (req: Request, res: Response): Promise<void> => {
+    try {
+      const userId = req.user!.id;
+      console.log(`📊 Fetching API key status for user: ${userId}`);
+      
+      const userKeys = await storage.getUserApiKeys(userId);
+      
+      const providers = {
+        openai: {
+          configured: false,
+          keyName: null as string | null,
+          lastValidated: null as string | null,
+          status: "not_configured" as string
+        },
+        anthropic: {
+          configured: false,
+          keyName: null as string | null,
+          lastValidated: null as string | null,
+          status: "not_configured" as string
+        },
+        google_pagespeed: {
+          configured: false,
+          keyName: null as string | null,
+          lastValidated: null as string | null,
+          status: "not_configured" as string
+        }
+      };
+      
+      for (const key of userKeys) {
+        if (key.isActive && providers[key.provider as keyof typeof providers]) {
+          const providerStatus = providers[key.provider as keyof typeof providers];
+          providerStatus.configured = true;
+          providerStatus.keyName = key.keyName;
+          providerStatus.lastValidated = key.lastValidated?.toISOString() || null;
+          providerStatus.status = key.validationStatus === 'valid' ? 'active' : 
+                                   key.validationStatus === 'invalid' ? 'invalid' : 'pending';
+        }
+      }
+      
+      if (!providers.openai.configured && (process.env.OPENAI_API_KEY || process.env.OPENAI_API_KEY_ENV_VAR)) {
+        providers.openai.configured = true;
+        providers.openai.keyName = "System OpenAI Key";
+        providers.openai.status = "system";
+      }
+      
+      if (!providers.anthropic.configured && process.env.ANTHROPIC_API_KEY) {
+        providers.anthropic.configured = true;
+        providers.anthropic.keyName = "System Anthropic Key";
+        providers.anthropic.status = "system";
+      }
+      
+      if (!providers.google_pagespeed.configured && process.env.GOOGLE_PAGESPEED_API_KEY) {
+        providers.google_pagespeed.configured = true;
+        providers.google_pagespeed.keyName = "System PageSpeed Key";
+        providers.google_pagespeed.status = "system";
+      }
+      
+      console.log(`✅ API key status fetched for user ${userId}`);
+      res.json({ providers });
+    } catch (error) {
+      console.error("Failed to fetch API key status:", error);
+      res.status(500).json({ 
+        message: "Failed to fetch API key status",
+        error: error instanceof Error ? error.message : 'Unknown error'
+      });
+    }
+  });
+
+  app.put("/api/user/api-keys/:id", requireAuth, async (req: Request, res: Response): Promise<void> => {
+    try {
+      const userId = req.user!.id;
+      const keyId = req.params.id;
+      const { isActive } = req.body;
+      
+      const apiKey = await storage.getUserApiKey(userId, keyId);
+      if (!apiKey) {
+        res.status(404).json({ message: "API key not found" });
+        return;
+      }
+      
+      await storage.updateUserApiKey(userId, keyId, {
+        isActive: isActive !== undefined ? isActive : apiKey.isActive,
+      });
+      
+      // CLEAR CACHE when key is deactivated/activated
+      if (isActive !== undefined) {
+        if (apiKey.provider === 'openai') {
+          console.log('🔄 Clearing OpenAI cache after key status change');
+          aiService.clearApiKeyCache(userId, 'openai');
+          imageService.clearApiKeyCache(userId);
+        } else if (apiKey.provider === 'anthropic') {
+          console.log('🔄 Clearing Anthropic cache after key status change');
+          aiService.clearApiKeyCache(userId, 'anthropic');
+        } else if (apiKey.provider === 'google_pagespeed' || apiKey.provider === 'gemini') {
+          console.log('🔄 Clearing Gemini cache after key status change');
+          aiService.clearApiKeyCache(userId, 'gemini');
+        }
+      }
+      
+      const updatedKey = await storage.getUserApiKey(userId, keyId);
+      res.json(updatedKey);
+    } catch (error) {
+      console.error("Failed to update API key:", error);
+      res.status(500).json({ 
+        message: "Failed to update API key",
+        error: error instanceof Error ? error.message : 'Unknown error'
+      });
+    }
+  });
+
+  // ===========================================================================
+  // WEBSITE MANAGEMENT ROUTES
+  // ===========================================================================
+  
+  app.get("/api/user/websites", requireAuth, async (req: Request, res: Response): Promise<void> => {
+    try {
+      const userId = req.user!.id;
+      console.log(`🌐 Fetching websites for user: ${userId}`);
+      
+      const websites = await storage.getUserWebsites(userId);
+      console.log(`✅ Found ${websites.length} websites for user ${userId}`);
+      
+      res.json(websites);
+    } catch (error) {
+      console.error("Failed to fetch user websites:", error);
+      res.status(500).json({ message: "Failed to fetch websites" });
+    }
+  });
+
+  app.get("/api/user/websites/:id", requireAuth, async (req: Request, res: Response): Promise<void> => {
+    try {
+      const userId = req.user!.id;
+      const website = await storage.getUserWebsite(req.params.id, userId);
+      if (!website) {
+        res.status(404).json({ message: "Website not found or access denied" });
+        return;
+      }
+      res.json(website);
+    } catch (error) {
+      console.error("Failed to fetch user website:", error);
+      res.status(500).json({ message: "Failed to fetch website" });
+    }
+  });
+
+  app.post("/api/user/websites", requireAuth, async (req: Request, res: Response): Promise<void> => {
+    try {
+      const userId = req.user!.id;
+      console.log(`🌐 Creating website for user: ${userId}`, req.body);
+      
+      const validatedData = insertWebsiteSchema.parse(req.body);
+      const websiteWithUserId = { ...validatedData, userId };
+      
+      const website = await storage.createWebsite(websiteWithUserId);
+      console.log(`✅ Website created successfully:`, website.id);
+      
+      res.status(201).json(website);
+    } catch (error) {
+      console.error("Failed to create website:", error);
+      
+      if (error instanceof Error) {
+        if (error.message.includes('authentication')) {
+          res.status(401).json({ message: "WordPress authentication failed. Please check your credentials." });
+          return;
+        }
+        if (error.message.includes('validation')) {
+          res.status(400).json({ message: "Invalid website data: " + error.message });
+          return;
+        }
+      }
+      
+      res.status(400).json({ message: "Failed to create website" });
+    }
+  });
+
+  app.put("/api/user/websites/:id", requireAuth, async (req: Request, res: Response): Promise<void> => {
+    try {
+      const userId = req.user!.id;
+      const existingWebsite = await storage.getUserWebsite(req.params.id, userId);
+      if (!existingWebsite) {
+        res.status(404).json({ message: "Website not found or access denied" });
+        return;
+      }
+      
+      const website = await storage.updateWebsite(req.params.id, req.body);
+      res.json(website);
+    } catch (error) {
+      console.error("Failed to update website:", error);
+      res.status(500).json({ message: "Failed to update website" });
+    }
+  });
+
+  app.delete("/api/user/websites/:id", requireAuth, async (req: Request, res: Response): Promise<void> => {
+    try {
+      const userId = req.user!.id;
+      const existingWebsite = await storage.getUserWebsite(req.params.id, userId);
+      if (!existingWebsite) {
+        res.status(404).json({ message: "Website not found or access denied" });
+        return;
+      }
+      
+      const deleted = await storage.deleteWebsite(req.params.id);
+      if (!deleted) {
+        res.status(404).json({ message: "Website not found" });
+        return;
+      }
+      res.status(204).send();
+    } catch (error) {
+      console.error("Failed to delete website:", error);
+      res.status(500).json({ message: "Failed to delete website" });
+    }
+  });
+
+  app.post("/api/user/websites/:id/validate-ownership", requireAuth, async (req: Request, res: Response): Promise<void> => {
+    try {
+      const userId = req.user!.id;
+      const website = await storage.getUserWebsite(req.params.id, userId);
+      if (!website) {
+        res.status(403).json({ message: "Website not found or access denied" });
+        return;
+      }
+      res.json({ valid: true, websiteId: website.id, userId });
+    } catch (error) {
+      console.error("Website ownership validation failed:", error);
+      res.status(500).json({ message: "Validation failed" });
+    }
+  });
+
+  // ===========================================================================
+  // CONTENT MANAGEMENT ROUTES
+  // ===========================================================================
+  
+  app.get("/api/user/websites/:id/content", requireAuth, async (req: Request, res: Response): Promise<void> => {
+    try {
+      const userId = req.user!.id;
+      const website = await storage.getUserWebsite(req.params.id, userId);
+      if (!website) {
+        res.status(404).json({ message: "Website not found or access denied" });
+        return;
+      }
+      
+      const content = await storage.getContentByWebsite(req.params.id);
+      res.json(content);
+    } catch (error) {
+      console.error("Failed to fetch content:", error);
+      res.status(500).json({ message: "Failed to fetch content" });
+    }
+  });
+
+  app.get("/api/user/content/:id", requireAuth, async (req: Request, res: Response): Promise<void> => {
+    try {
+      const userId = req.user!.id;
+      const contentId = req.params.id;
+      
+      const content = await storage.getContent(contentId);
+      if (!content || content.userId !== userId) {
+        res.status(404).json({ message: "Content not found or access denied" });
+        return;
+      }
 
       res.json({
         ...content,
@@ -2551,34 +1953,8 @@
               images: includeImages ? 'user' : null  // Will be determined by image service
             }
           }
->>>>>>> bc52a883
         });
-        return;
-      }
-<<<<<<< HEAD
-      
-      if (provider === 'openai') {
-        console.log('🔄 Clearing OpenAI cache for AI and image services');
-        aiService.clearApiKeyCache(userId, 'openai');
-        imageService.clearApiKeyCache(userId);
-      } else if (provider === 'anthropic') {
-        console.log('🔄 Clearing Anthropic cache for AI service');
-        aiService.clearApiKeyCache(userId, 'anthropic');
-      } else if (provider === 'google_pagespeed' || provider === 'gemini') {
-        console.log('🔄 Clearing Gemini cache for AI service');
-        aiService.clearApiKeyCache(userId, 'gemini');
-      }
-      
-      await storage.createActivityLog({
-        userId,
-        type: "api_key_added",
-        description: `API key added for ${apiValidationService.getProviderDisplayName(provider)}: ${keyName}`,
-        metadata: { 
-          provider,
-          keyName,
-          keyId: newApiKey.id,
-          validationStatus: validationResult.valid ? 'valid' : 'invalid'
-=======
+      }
 
       res.json({ content, aiResult: result });
     } catch (error) {
@@ -2600,7 +1976,6 @@
         } else if (error.message.includes('Image generation failed')) {
           statusCode = 422;
           errorMessage = `Content generated successfully, but image generation failed: ${error.message}`;
->>>>>>> bc52a883
         }
       }
       
@@ -2608,34 +1983,9 @@
         message: errorMessage,
         error: error instanceof Error ? error.name : 'UnknownError'
       });
-      
-      console.log(`✅ API key added and validated successfully for user ${userId}`);
-      
-      res.status(201).json({
-        id: updatedKey!.id,
-        provider: updatedKey!.provider,
-        keyName: updatedKey!.keyName,
-        maskedKey: updatedKey!.maskedKey,
-        isActive: updatedKey!.isActive,
-        validationStatus: updatedKey!.validationStatus,
-        lastValidated: updatedKey!.lastValidated?.toISOString(),
-        validationError: updatedKey!.validationError,
-        usageCount: updatedKey!.usageCount,
-        lastUsed: updatedKey!.lastUsed?.toISOString(),
-        createdAt: updatedKey!.createdAt.toISOString()
-      });
-    } catch (error) {
-      console.error("Failed to add API key:", error);
-      res.status(500).json({ 
-        message: "Failed to add API key",
-        error: error instanceof Error ? error.message : 'Unknown error'
-      });
-    }
-  });
-
-<<<<<<< HEAD
-  app.post("/api/user/api-keys/:id/validate", requireAuth, async (req: Request, res: Response): Promise<void> => {
-=======
+    }
+  });
+
   // ADD: New endpoint to check image generation availability
   app.get("/api/user/image-generation/status", requireAuth, async (req: Request, res: Response): Promise<void> => {
     try {
@@ -2676,104 +2026,263 @@
   });
 
   app.put("/api/user/content/:id", requireAuth, async (req: Request, res: Response): Promise<void> => {
->>>>>>> bc52a883
     try {
       const userId = req.user!.id;
-      const keyId = req.params.id;
-      
-      console.log(`🔍 Validating API key ${keyId} for user: ${userId}`);
-      
-      const apiKey = await storage.getUserApiKey(userId, keyId);
-      if (!apiKey) {
-        res.status(404).json({ message: "API key not found" });
-        return;
-      }
-      
-      const decryptedKey = await storage.getDecryptedApiKey(userId, keyId);
-      if (!decryptedKey) {
-        res.status(400).json({ message: "Cannot decrypt API key" });
-        return;
-      }
-      
-      let validationResult;
-      try {
-        validationResult = await apiValidationService.validateApiKey(apiKey.provider, decryptedKey);
-      } catch (validationError) {
-        console.error(`Validation failed for ${apiKey.provider}:`, validationError);
-        validationResult = { 
-          valid: false, 
-          error: validationError instanceof Error ? validationError.message : 'Validation failed' 
-        };
-      }
-      
-      await storage.updateUserApiKey(userId, keyId, {
-        validationStatus: validationResult.valid ? 'valid' : 'invalid',
-        lastValidated: new Date(),
-        validationError: validationResult.error || null
-      });
-      
-      await storage.createActivityLog({
-        userId,
-        type: "api_key_validated",
-        description: `API key validation ${validationResult.valid ? 'successful' : 'failed'}: ${apiKey.keyName}`,
-        metadata: { 
-          keyId,
-          provider: apiKey.provider,
-          isValid: validationResult.valid,
-          error: validationResult.error
-        }
-      });
-      
-      console.log(`✅ API key validation completed for user ${userId}: ${validationResult.valid ? 'valid' : 'invalid'}`);
-      
-      res.json({
-        isValid: validationResult.valid,
-        error: validationResult.error,
-        lastValidated: new Date().toISOString()
-      });
-    } catch (error) {
-      console.error("Failed to validate API key:", error);
-      res.status(500).json({ 
-        message: "Failed to validate API key",
-        error: error instanceof Error ? error.message : 'Unknown error'
-      });
-    }
-  });
-
-  app.delete("/api/user/api-keys/:id", requireAuth, async (req: Request, res: Response): Promise<void> => {
+      const contentId = req.params.id;
+      const { 
+        websiteId, 
+        aiProvider, 
+        regenerateImages = false,
+        includeImages = false,
+        imageCount = 0,
+        imageStyle = 'natural',
+        ...updateData 
+      } = req.body;
+      
+      console.log('DEBUG: Content update parameters:', {
+        contentAI: aiProvider,
+        regenerateImages,
+        includeImages,
+        imageCount,
+        imageStyle
+      });
+      
+      if (websiteId) {
+        const website = await storage.getUserWebsite(websiteId, userId);
+        if (!website) {
+          res.status(403).json({ message: "Website not found or access denied" });
+          return;
+        }
+      }
+      
+      let regenerationResult = null;
+      if (aiProvider && updateData.title && updateData.body) {
+        try {
+          console.log(`Content AI: ${aiProvider.toUpperCase()}, Image AI: ${(regenerateImages || includeImages) ? 'DALL-E 3' : 'None'}`);
+          
+          const existingContent = await storage.getContent(contentId);
+          const hasExistingImages = existingContent?.hasImages || false;
+          const existingImageCount = existingContent?.imageCount || 0;
+          
+          let shouldIncludeImages = false;
+          let finalImageCount = 0;
+          let finalImageStyle = imageStyle || 'natural';
+          
+          if (regenerateImages) {
+            if (!process.env.OPENAI_API_KEY && !process.env.OPENAI_API_KEY_ENV_VAR) {
+              throw new Error('Image regeneration requires OpenAI API key for DALL-E 3');
+            }
+            shouldIncludeImages = true;
+            finalImageCount = imageCount || existingImageCount || 1;
+            console.log('Will regenerate images with DALL-E:', { finalImageCount, finalImageStyle });
+          } else if (!regenerateImages && hasExistingImages) {
+            shouldIncludeImages = false;
+            finalImageCount = 0;
+            console.log('Will keep existing images');
+          } else if (includeImages) {
+            if (!process.env.OPENAI_API_KEY && !process.env.OPENAI_API_KEY_ENV_VAR) {
+              throw new Error('Image generation requires OpenAI API key for DALL-E 3');
+            }
+            shouldIncludeImages = true;
+            finalImageCount = imageCount || 1;
+            console.log('Will add new images with DALL-E:', { finalImageCount, finalImageStyle });
+          }
+          
+          const keywords = Array.isArray(updateData.seoKeywords) ? 
+            updateData.seoKeywords : 
+            (typeof updateData.seoKeywords === 'string' ? 
+              updateData.seoKeywords.split(',').map(k => k.trim()) : []);
+
+          console.log('Generation parameters:', {
+            contentProvider: aiProvider,
+            imageProvider: shouldIncludeImages ? 'dall-e-3' : 'none',
+            topic: updateData.title,
+            includeImages: shouldIncludeImages,
+            imageCount: finalImageCount
+          });
+
+          regenerationResult = await aiService.generateContent({
+            websiteId: websiteId || contentId,
+            topic: updateData.title,
+            keywords: keywords,
+            tone: updateData.tone || 'professional',
+            wordCount: updateData.body ? updateData.body.split(' ').length : 800,
+            seoOptimized: true,
+            brandVoice: updateData.brandVoice,
+            targetAudience: updateData.targetAudience,
+            eatCompliance: updateData.eatCompliance || false,
+            aiProvider: aiProvider as 'openai' | 'anthropic' | 'gemini',
+            userId: userId,
+            includeImages: shouldIncludeImages,
+            imageCount: finalImageCount,
+            imageStyle: finalImageStyle
+          });
+
+          if (regenerationResult) {
+            console.log('Regeneration completed:', {
+              contentAI: aiProvider,
+              imageAI: shouldIncludeImages ? 'dall-e-3' : 'none',
+              hasImages: !!regenerationResult.images?.length,
+              imageCount: regenerationResult.images?.length || 0,
+              textCost: regenerationResult.costUsd,
+              imageCost: regenerationResult.totalImageCost || 0
+            });
+
+            updateData.title = regenerationResult.title;
+            updateData.body = regenerationResult.content;
+            updateData.excerpt = regenerationResult.excerpt;
+            updateData.metaDescription = regenerationResult.metaDescription;
+            updateData.metaTitle = regenerationResult.metaTitle;
+            updateData.seoKeywords = regenerationResult.keywords;
+
+            updateData.seoScore = Math.max(1, Math.min(100, Math.round(regenerationResult.seoScore)));
+            updateData.readabilityScore = Math.max(1, Math.min(100, Math.round(regenerationResult.readabilityScore)));
+            updateData.brandVoiceScore = Math.max(1, Math.min(100, Math.round(regenerationResult.brandVoiceScore)));
+            
+            updateData.tokensUsed = Math.max(1, Math.round(regenerationResult.tokensUsed));
+            updateData.costUsd = Math.max(1, Math.round(regenerationResult.costUsd * 100));
+            
+            updateData.hasImages = !!regenerationResult.images?.length;
+            updateData.imageCount = regenerationResult.images?.length || 0;
+            updateData.imageCostCents = Math.round((regenerationResult.totalImageCost || 0) * 100);
+
+            updateData.aiModel = aiProvider === 'openai' ? 'gpt-4o' : 
+                                  aiProvider === 'anthropic' ? 'claude-3-5-sonnet-20250106' : 
+                                  'gemini-1.5-pro';
+
+            console.log(`Content regenerated with ${aiProvider.toUpperCase()}, images with DALL-E - SEO: ${updateData.seoScore}%, Images: ${updateData.imageCount}`);
+            
+            if (regenerationResult.images && regenerationResult.images.length > 0) {
+              console.log(`Saving ${regenerationResult.images.length} DALL-E images to database`);
+              
+              if (regenerateImages) {
+                await storage.deleteContentImages(contentId);
+                console.log('Deleted existing images for regeneration');
+              }
+              
+              for (const image of regenerationResult.images) {
+                await storage.createContentImage({
+                  contentId: contentId,
+                  userId,
+                  websiteId: websiteId || existingContent.websiteId,
+                  originalUrl: image.url,
+                  filename: image.filename,
+                  altText: image.altText,
+                  generationPrompt: image.prompt,
+                  costCents: Math.round(image.cost * 100),
+                  imageStyle: finalImageStyle,
+                  size: '1024x1024',
+                  status: 'generated'
+                });
+              }
+            }
+          }
+        } catch (regenerationError) {
+          console.error(`Content regeneration failed:`, regenerationError);
+        }
+      }
+      
+      const updatedContent = await storage.updateContent(contentId, updateData);
+      if (!updatedContent) {
+        res.status(404).json({ message: "Content not found" });
+        return;
+      }
+
+      if (regenerationResult && websiteId) {
+        try {
+          const hasImages = regenerationResult.images?.length > 0;
+          const activityDescription = hasImages 
+            ? `Content regenerated with ${aiProvider?.toUpperCase()}, images with DALL-E: "${updatedContent.title}"`
+            : `Content regenerated with ${aiProvider?.toUpperCase()}: "${updatedContent.title}"`;
+            
+          await storage.createActivityLog({
+            userId,
+            websiteId,
+            type: "content_regenerated",
+            description: activityDescription,
+            metadata: { 
+              contentId: updatedContent.id,
+              contentAiProvider: aiProvider,
+              imageAiProvider: hasImages ? 'dall-e-3' : null,
+              tokensUsed: updateData.tokensUsed,
+              textCostCents: updateData.costUsd,
+              regenerated: !!regenerationResult,
+              imagesRegenerated: regenerateImages,
+              newImageCount: regenerationResult?.images?.length || 0,
+              imageCostCents: Math.round((regenerationResult?.totalImageCost || 0) * 100)
+            }
+          });
+        } catch (logError) {
+          console.warn("Failed to log activity:", logError);
+        }
+      }
+
+      res.json({ 
+        content: updatedContent,
+        regeneration: regenerationResult ? {
+          success: true,
+          contentAiProvider: aiProvider,
+          imageAiProvider: regenerationResult.images?.length > 0 ? 'dall-e-3' : null,
+          tokensUsed: regenerationResult.tokensUsed,
+          costUsd: regenerationResult.costUsd,
+          seoScore: regenerationResult.seoScore,
+          readabilityScore: regenerationResult.readabilityScore,
+          brandVoiceScore: regenerationResult.brandVoiceScore,
+          imagesRegenerated: regenerateImages,
+          newImageCount: regenerationResult.images?.length || 0,
+          imageCostUsd: regenerationResult.totalImageCost || 0
+        } : null
+      });
+    } catch (error) {
+      console.error("Content update error:", error);
+      
+      let statusCode = 500;
+      let errorMessage = "Failed to update content";
+      
+      if (error instanceof Error) {
+        errorMessage = error.message;
+        if (error.name === 'ValidationError') {
+          statusCode = 400;
+        } else if (error.name === 'AIProviderError') {
+          statusCode = 400;
+          errorMessage = `Content regeneration failed: ${error.message}`;
+        }
+      }
+      
+      res.status(statusCode).json({ 
+        message: errorMessage,
+        error: error instanceof Error ? error.name : 'UnknownError'
+      });
+    }
+  });
+
+  app.post("/api/user/content/:id/publish", requireAuth, async (req: Request, res: Response): Promise<void> => {
     try {
       const userId = req.user!.id;
-      const keyId = req.params.id;
-      
-      console.log(`🗑️ Deleting API key ${keyId} for user: ${userId}`);
-      
-      const apiKey = await storage.getUserApiKey(userId, keyId);
-      if (!apiKey) {
-        res.status(404).json({ message: "API key not found" });
-        return;
-      }
-      
-      const deleted = await storage.deleteUserApiKey(userId, keyId);
-      
-      if (!deleted) {
-        res.status(404).json({ message: "API key not found" });
-        return;
-      }
-<<<<<<< HEAD
-      
-      if (apiKey.provider === 'openai') {
-        console.log('🔄 Clearing OpenAI cache after key deletion');
-        aiService.clearApiKeyCache(userId, 'openai');
-        imageService.clearApiKeyCache(userId);
-      } else if (apiKey.provider === 'anthropic') {
-        console.log('🔄 Clearing Anthropic cache after key deletion');
-        aiService.clearApiKeyCache(userId, 'anthropic');
-      } else if (apiKey.provider === 'google_pagespeed' || apiKey.provider === 'gemini') {
-        console.log('🔄 Clearing Gemini cache after key deletion');
-        aiService.clearApiKeyCache(userId, 'gemini');
-      }
-      
-=======
+      const contentId = req.params.id;
+      
+      console.log(`📢 Publishing content ${contentId} for user ${userId}`);
+      
+      const content = await storage.getContent(contentId);
+      if (!content || content.userId !== userId) {
+        res.status(404).json({ message: "Content not found or access denied" });
+        return;
+      }
+
+      const website = await storage.getUserWebsite(content.websiteId, userId);
+      if (!website) {
+        res.status(404).json({ message: "Website not found or access denied" });
+        return;
+      }
+
+      if (content.wordpressPostId && content.status === "published") {
+        res.status(400).json({ 
+          message: "Content already published to WordPress",
+          wordpressPostId: content.wordpressPostId,
+          wordpressUrl: content.wordpressUrl || `${website.url}/?p=${content.wordpressPostId}`
+        });
+        return;
+      }
 
       const wpCredentials = {
         applicationName: 'AI Content Manager',
@@ -2873,62 +2382,52 @@
         publishError: null
       });
 
->>>>>>> bc52a883
       await storage.createActivityLog({
         userId,
-        type: "api_key_deleted",
-        description: `API key deleted: ${apiKey.keyName} (${apiValidationService.getProviderDisplayName(apiKey.provider)})`,
+        websiteId: content.websiteId,
+        type: "content_published", 
+        description: `Content published to WordPress: "${content.title}"`,
         metadata: { 
-          keyId,
-          provider: apiKey.provider,
-          keyName: apiKey.keyName
-        }
-      });
-<<<<<<< HEAD
-=======
+          contentId: content.id,
+          wordpressPostId: wpResult.id,
+          wordpressUrl: wpResult.link,
+          publishMethod: content.wordpressPostId ? 'update' : 'create'
+        }
+      });
+
+      console.log(`🎉 Content published successfully! Post ID: ${wpResult.id}`);
+
+      res.json({
+        success: true,
+        content: updatedContent,
+        wordpress: {
+          postId: wpResult.id,
+          url: wpResult.link,
+          status: wpResult.status
+        },
+        message: "Content published to WordPress successfully",
+        debug: {
+          connectionDiagnostics: connectionTest.diagnostics
+        }
+      });
 
     } catch (error) {
       console.error("⌠ Publish endpoint error:", error);
->>>>>>> bc52a883
-      
-      console.log(`✅ API key deleted successfully for user ${userId}`);
-      res.status(204).send();
-    } catch (error) {
-      console.error("Failed to delete API key:", error);
+      
+      const errorMessage = error instanceof Error ? error.message : "Failed to publish content";
       res.status(500).json({ 
-        message: "Failed to delete API key",
-        error: error instanceof Error ? error.message : 'Unknown error'
-      });
-    }
-  });
-
-  app.get("/api/user/api-keys/status", requireAuth, async (req: Request, res: Response): Promise<void> => {
+        message: errorMessage,
+        error: 'PUBLISH_FAILED'
+      });
+    }
+  });
+
+ app.post("/api/user/content/upload-images", 
+  requireAuth, 
+  upload.array('images', 10), 
+  async (req: Request, res: Response): Promise<void> => {
     try {
       const userId = req.user!.id;
-<<<<<<< HEAD
-      console.log(`📊 Fetching API key status for user: ${userId}`);
-      
-      const userKeys = await storage.getUserApiKeys(userId);
-      
-      const providers = {
-        openai: {
-          configured: false,
-          keyName: null as string | null,
-          lastValidated: null as string | null,
-          status: "not_configured" as string
-        },
-        anthropic: {
-          configured: false,
-          keyName: null as string | null,
-          lastValidated: null as string | null,
-          status: "not_configured" as string
-        },
-        google_pagespeed: {
-          configured: false,
-          keyName: null as string | null,
-          lastValidated: null as string | null,
-          status: "not_configured" as string
-=======
       const { websiteId, contentId } = req.body;
       const files = req.files as Express.Multer.File[];
       
@@ -3052,34 +2551,9 @@
         } catch (uploadError: any) {
           console.error(`Failed to upload ${file.originalname}:`, uploadError);
           // Continue with other images even if one fails
->>>>>>> bc52a883
-        }
-      };
-      
-<<<<<<< HEAD
-      for (const key of userKeys) {
-        if (key.isActive && providers[key.provider as keyof typeof providers]) {
-          const providerStatus = providers[key.provider as keyof typeof providers];
-          providerStatus.configured = true;
-          providerStatus.keyName = key.keyName;
-          providerStatus.lastValidated = key.lastValidated?.toISOString() || null;
-          providerStatus.status = key.validationStatus === 'valid' ? 'active' : 
-                                   key.validationStatus === 'invalid' ? 'invalid' : 'pending';
-        }
-      }
-      
-      if (!providers.openai.configured && (process.env.OPENAI_API_KEY || process.env.OPENAI_API_KEY_ENV_VAR)) {
-        providers.openai.configured = true;
-        providers.openai.keyName = "System OpenAI Key";
-        providers.openai.status = "system";
-      }
-      
-      if (!providers.anthropic.configured && process.env.ANTHROPIC_API_KEY) {
-        providers.anthropic.configured = true;
-        providers.anthropic.keyName = "System Anthropic Key";
-        providers.anthropic.status = "system";
-      }
-=======
+        }
+      }
+      
       if (uploadedImages.length === 0) {
         res.status(500).json({ 
           error: 'Upload failed',
@@ -3116,187 +2590,233 @@
     try {
       const userId = req.user!.id;
       const websiteId = req.params.id;
->>>>>>> bc52a883
-      
-      if (!providers.google_pagespeed.configured && process.env.GOOGLE_PAGESPEED_API_KEY) {
-        providers.google_pagespeed.configured = true;
-        providers.google_pagespeed.keyName = "System PageSpeed Key";
-        providers.google_pagespeed.status = "system";
-      }
-      
-      console.log(`✅ API key status fetched for user ${userId}`);
-      res.json({ providers });
-    } catch (error) {
-      console.error("Failed to fetch API key status:", error);
-      res.status(500).json({ 
-        message: "Failed to fetch API key status",
-        error: error instanceof Error ? error.message : 'Unknown error'
-      });
-    }
-  });
-
-  app.put("/api/user/api-keys/:id", requireAuth, async (req: Request, res: Response): Promise<void> => {
-    try {
-      const userId = req.user!.id;
-      const keyId = req.params.id;
-      const { isActive } = req.body;
-      
-      const apiKey = await storage.getUserApiKey(userId, keyId);
-      if (!apiKey) {
-        res.status(404).json({ message: "API key not found" });
-        return;
-      }
-      
-      await storage.updateUserApiKey(userId, keyId, {
-        isActive: isActive !== undefined ? isActive : apiKey.isActive,
-      });
-      
-      if (isActive !== undefined) {
-        if (apiKey.provider === 'openai') {
-          console.log('🔄 Clearing OpenAI cache after key status change');
-          aiService.clearApiKeyCache(userId, 'openai');
-          imageService.clearApiKeyCache(userId);
-        } else if (apiKey.provider === 'anthropic') {
-          console.log('🔄 Clearing Anthropic cache after key status change');
-          aiService.clearApiKeyCache(userId, 'anthropic');
-        } else if (apiKey.provider === 'google_pagespeed' || apiKey.provider === 'gemini') {
-          console.log('🔄 Clearing Gemini cache after key status change');
-          aiService.clearApiKeyCache(userId, 'gemini');
-        }
-      }
-      
-      const updatedKey = await storage.getUserApiKey(userId, keyId);
-      res.json(updatedKey);
-    } catch (error) {
-      console.error("Failed to update API key:", error);
-      res.status(500).json({ 
-        message: "Failed to update API key",
-        error: error instanceof Error ? error.message : 'Unknown error'
-      });
-    }
-  });
-
-  // ===========================================================================
-  // WEBSITE MANAGEMENT ROUTES
-  // ===========================================================================
-  
-  app.get("/api/user/websites", requireAuth, async (req: Request, res: Response): Promise<void> => {
-    try {
-      const userId = req.user!.id;
-      console.log(`🌐 Fetching websites for user: ${userId}`);
-      
-      const websites = await storage.getUserWebsites(userId);
-      console.log(`✅ Found ${websites.length} websites for user ${userId}`);
-      
-      res.json(websites);
-    } catch (error) {
-      console.error("Failed to fetch user websites:", error);
-      res.status(500).json({ message: "Failed to fetch websites" });
-    }
-  });
-
-  app.get("/api/user/websites/:id", requireAuth, async (req: Request, res: Response): Promise<void> => {
-    try {
-      const userId = req.user!.id;
-      const website = await storage.getUserWebsite(req.params.id, userId);
+      
+      const website = await storage.getUserWebsite(websiteId, userId);
       if (!website) {
         res.status(404).json({ message: "Website not found or access denied" });
         return;
       }
-      res.json(website);
-    } catch (error) {
-      console.error("Failed to fetch user website:", error);
-      res.status(500).json({ message: "Failed to fetch website" });
-    }
-  });
-
-  app.post("/api/user/websites", requireAuth, async (req: Request, res: Response): Promise<void> => {
+      
+      const scheduledContent = await storage.getContentSchedule(websiteId);
+      res.json(scheduledContent);
+    } catch (error) {
+      console.error("Failed to fetch content schedule:", error);
+      res.status(500).json({ message: "Failed to fetch content schedule" });
+    }
+  });
+
+  app.post("/api/user/websites/:id/schedule-content", requireAuth, async (req: Request, res: Response): Promise<void> => {
     try {
       const userId = req.user!.id;
-      console.log(`🌐 Creating website for user: ${userId}`, req.body);
-      
-      const validatedData = insertWebsiteSchema.parse(req.body);
-      const websiteWithUserId = { ...validatedData, userId };
-      
-      const website = await storage.createWebsite(websiteWithUserId);
-      console.log(`✅ Website created successfully:`, website.id);
-      
-      res.status(201).json(website);
-    } catch (error) {
-      console.error("Failed to create website:", error);
-      
-      if (error instanceof Error) {
-        if (error.message.includes('authentication')) {
-          res.status(401).json({ message: "WordPress authentication failed. Please check your credentials." });
+      const websiteId = req.params.id;
+      const { contentId, scheduledDate } = req.body;
+      
+      console.log('📅 Scheduling existing content:', { websiteId, contentId, scheduledDate });
+      
+      const website = await storage.getUserWebsite(websiteId, userId);
+      if (!website) {
+        res.status(404).json({ message: "Website not found or access denied" });
+        return;
+      }
+      
+      const content = await storage.getContent(contentId);
+      if (!content || content.userId !== userId || content.websiteId !== websiteId) {
+        res.status(404).json({ message: "Content not found or access denied" });
+        return;
+      }
+      
+      if (content.status === 'published') {
+        res.status(400).json({ message: "Content is already published" });
+        return;
+      }
+      
+      if (!contentId || !scheduledDate) {
+        res.status(400).json({ message: "Content ID and scheduled date are required" });
+        return;
+      }
+      
+      const scheduleTime = new Date(scheduledDate);
+      if (scheduleTime <= new Date()) {
+        res.status(400).json({ message: "Scheduled date must be in the future" });
+        return;
+      }
+      
+      const existingSchedule = await storage.getContentScheduleByContentId(contentId);
+      if (existingSchedule) {
+        res.status(400).json({ message: "This content is already scheduled for publication" });
+        return;
+      }
+      
+      const scheduledContent = await storage.createContentSchedule({
+        userId,
+        websiteId,
+        scheduledDate: scheduleTime,
+        topic: content.title,
+        keywords: content.seoKeywords || [],
+        contentId,
+        status: "scheduled"
+      });
+      
+      await storage.createActivityLog({
+        userId,
+        websiteId,
+        type: "content_scheduled",
+        description: `Content scheduled for publication: "${content.title}" on ${scheduleTime.toLocaleString()}`,
+        metadata: { 
+          scheduleId: scheduledContent.id,
+          contentId,
+          contentTitle: content.title,
+          scheduledDate: scheduledDate
+        }
+      });
+      
+      console.log('✅ Content scheduled successfully:', scheduledContent.id);
+      res.status(201).json({
+        ...scheduledContent,
+        contentTitle: content.title,
+        contentExcerpt: content.excerpt,
+        seoKeywords: content.seoKeywords
+      });
+      
+    } catch (error) {
+      console.error("Failed to schedule content:", error);
+      res.status(500).json({ 
+        message: "Failed to schedule content",
+        error: error instanceof Error ? error.message : 'Unknown error'
+      });
+    }
+  });
+
+  app.put("/api/user/websites/:websiteId/content-schedule/:scheduleId", requireAuth, async (req: Request, res: Response): Promise<void> => {
+    try {
+      const userId = req.user!.id;
+      const { websiteId, scheduleId } = req.params;
+      const { scheduledDate, status } = req.body;
+      
+      const website = await storage.getUserWebsite(websiteId, userId);
+      if (!website) {
+        res.status(404).json({ message: "Website not found or access denied" });
+        return;
+      }
+      
+      const scheduleItem = await storage.getContentScheduleById(scheduleId);
+      if (!scheduleItem || scheduleItem.userId !== userId) {
+        res.status(404).json({ message: "Scheduled content not found or access denied" });
+        return;
+      }
+      
+      const updates: any = {};
+      if (scheduledDate !== undefined) {
+        const scheduleTime = new Date(scheduledDate);
+        if (scheduleTime <= new Date() && status !== 'cancelled') {
+          res.status(400).json({ message: "Scheduled date must be in the future unless cancelling" });
           return;
         }
-        if (error.message.includes('validation')) {
-          res.status(400).json({ message: "Invalid website data: " + error.message });
-          return;
-        }
-      }
-      
-      res.status(400).json({ message: "Failed to create website" });
-    }
-  });
-
-  app.put("/api/user/websites/:id", requireAuth, async (req: Request, res: Response): Promise<void> => {
+        updates.scheduledDate = scheduleTime;
+      }
+      if (status !== undefined) updates.status = status;
+      
+      const updatedSchedule = await storage.updateContentSchedule(scheduleId, updates);
+      
+      await storage.createActivityLog({
+        userId,
+        websiteId,
+        type: "content_schedule_updated",
+        description: `Publication schedule updated for content`,
+        metadata: { 
+          scheduleId,
+          updates: Object.keys(updates)
+        }
+      });
+      
+      res.json(updatedSchedule);
+      
+    } catch (error) {
+      console.error("Failed to update scheduled content:", error);
+      res.status(500).json({ 
+        message: "Failed to update scheduled content",
+        error: error instanceof Error ? error.message : 'Unknown error'
+      });
+    }
+  });
+
+  app.delete("/api/user/websites/:websiteId/content-schedule/:scheduleId", requireAuth, async (req: Request, res: Response): Promise<void> => {
     try {
       const userId = req.user!.id;
-      const existingWebsite = await storage.getUserWebsite(req.params.id, userId);
-      if (!existingWebsite) {
+      const { websiteId, scheduleId } = req.params;
+      
+      const website = await storage.getUserWebsite(websiteId, userId);
+      if (!website) {
         res.status(404).json({ message: "Website not found or access denied" });
         return;
       }
       
-      const website = await storage.updateWebsite(req.params.id, req.body);
-      res.json(website);
-    } catch (error) {
-      console.error("Failed to update website:", error);
-      res.status(500).json({ message: "Failed to update website" });
-    }
-  });
-
-  app.delete("/api/user/websites/:id", requireAuth, async (req: Request, res: Response): Promise<void> => {
+      const scheduleItem = await storage.getContentScheduleById(scheduleId);
+      if (!scheduleItem || scheduleItem.userId !== userId) {
+        res.status(404).json({ message: "Scheduled content not found or access denied" });
+        return;
+      }
+      
+      const content = await storage.getContent(scheduleItem.contentId);
+      
+      const deleted = await storage.deleteContentSchedule(scheduleId);
+      
+      if (!deleted) {
+        res.status(404).json({ message: "Scheduled content not found" });
+        return;
+      }
+      
+      await storage.createActivityLog({
+        userId,
+        websiteId,
+        type: "content_schedule_deleted",
+        description: `Publication schedule removed: "${content?.title || 'Unknown'}"`,
+        metadata: { 
+          scheduleId,
+          contentId: scheduleItem.contentId,
+          contentTitle: content?.title
+        }
+      });
+      
+      res.status(204).send();
+      
+    } catch (error) {
+      console.error("Failed to delete scheduled content:", error);
+      res.status(500).json({ 
+        message: "Failed to delete scheduled content",
+        error: error instanceof Error ? error.message : 'Unknown error'
+      });
+    }
+  });
+
+  app.get("/api/user/content-schedule", requireAuth, async (req: Request, res: Response): Promise<void> => {
     try {
       const userId = req.user!.id;
-      const existingWebsite = await storage.getUserWebsite(req.params.id, userId);
-      if (!existingWebsite) {
-        res.status(404).json({ message: "Website not found or access denied" });
-        return;
-      }
-      
-      const deleted = await storage.deleteWebsite(req.params.id);
-      if (!deleted) {
-        res.status(404).json({ message: "Website not found" });
-        return;
-      }
-      res.status(204).send();
-    } catch (error) {
-      console.error("Failed to delete website:", error);
-      res.status(500).json({ message: "Failed to delete website" });
-    }
-  });
-
-  app.post("/api/user/websites/:id/validate-ownership", requireAuth, async (req: Request, res: Response): Promise<void> => {
-    try {
-      const userId = req.user!.id;
-      const website = await storage.getUserWebsite(req.params.id, userId);
-      if (!website) {
-        res.status(403).json({ message: "Website not found or access denied" });
-        return;
-      }
-      res.json({ valid: true, websiteId: website.id, userId });
-    } catch (error) {
-      console.error("Website ownership validation failed:", error);
-      res.status(500).json({ message: "Validation failed" });
-    }
-  });
-
-<<<<<<< HEAD
-  // Content Management Routes sections continue here...
-  // [Due to length limits, the rest would continue with the same organizational pattern]
-=======
+      
+      const websites = await storage.getUserWebsites(userId);
+      const allScheduledContent = [];
+      
+      for (const website of websites) {
+        const schedules = await storage.getContentScheduleWithDetails(website.id);
+        const schedulesWithWebsite = schedules.map(schedule => ({
+          ...schedule,
+          websiteName: website.name,
+          websiteUrl: website.url
+        }));
+        allScheduledContent.push(...schedulesWithWebsite);
+      }
+      
+      allScheduledContent.sort((a, b) => 
+        new Date(a.scheduledDate).getTime() - new Date(b.scheduledDate).getTime()
+      );
+      
+      res.json(allScheduledContent);
+    } catch (error) {
+      console.error("Failed to fetch user's scheduled content:", error);
+      res.status(500).json({ message: "Failed to fetch scheduled content" });
+    }
+  });
+
   app.post("/api/system/publish-scheduled-content", async (req: Request, res: Response): Promise<void> => {
     try {
       console.log('🕐 Running scheduled content publication check...');
@@ -3432,15 +2952,11 @@
       });
     }
   });
->>>>>>> bc52a883
 
   // ===========================================================================
-  // GOOGLE SEARCH CONSOLE ROUTES
+  // SEO ANALYSIS & TRACKING ROUTES
   // ===========================================================================
   
-<<<<<<< HEAD
-  app.use('/api/gsc', requireAuth, gscRouter);
-=======
   app.get("/api/user/websites/:id/seo-reports", requireAuth, async (req: Request, res: Response): Promise<void> => {
     try {
       const userId = req.user!.id;
@@ -3657,7 +3173,6 @@
       });
     }
   });
->>>>>>> bc52a883
 
 
   app.delete("/api/user/websites/:id/seo-reports", requireAuth, async (req: Request, res: Response): Promise<void> => {
@@ -3710,18 +3225,208 @@
 });
 
   // ===========================================================================
-  // CREATE HTTP SERVER
+  // AI FIX ROUTES
   // ===========================================================================
   
-  const httpServer = createServer(app);
-  return httpServer;
-}
-
-<<<<<<< HEAD
-// =============================================================================
-// EXPORTS
-// =============================================================================
-=======
+  app.post("/api/user/websites/:id/ai-fix", requireAuth, async (req: Request, res: Response): Promise<void> => {
+    try {
+      const userId = req.user!.id;
+      const websiteId = req.params.id;
+      const { dryRun = true, fixTypes, maxChanges, skipBackup } = req.body;
+
+      console.log(`🔧 AI fix request for website ${websiteId} (dry run: ${dryRun})`);
+
+      const website = await storage.getUserWebsite(websiteId, userId);
+      if (!website) {
+        res.status(404).json({ message: "Website not found or access denied" });
+        return;
+      }
+
+      const result = await aiFixService.analyzeAndFixWebsite(
+        websiteId,
+        userId,
+        dryRun,
+        { fixTypes, maxChanges, skipBackup }
+      );
+
+      console.log(`✅ AI fix completed. Success: ${result.success}, Applied: ${result.stats.fixesSuccessful} fixes`);
+
+      res.json({
+        success: result.success,
+        message: result.message,
+        dryRun: result.dryRun,
+        stats: result.stats,
+        applied: {
+          imagesAltUpdated: result.fixesApplied.filter(f => f.type === 'missing_alt_text' && f.success).length,
+          metaDescriptionUpdated: result.fixesApplied.some(f => f.type === 'missing_meta_description' && f.success),
+          titleTagsUpdated: result.fixesApplied.filter(f => f.type === 'poor_title_tag' && f.success).length,
+          headingStructureFixed: result.fixesApplied.some(f => f.type === 'heading_structure' && f.success)
+        },
+        fixes: result.fixesApplied,
+        errors: result.errors,
+        estimatedImpact: result.stats.estimatedImpact
+      });
+
+    } catch (error) {
+      console.error("AI fix error:", error);
+      
+      let statusCode = 500;
+      let errorMessage = "Failed to apply AI fixes";
+      
+      if (error instanceof Error) {
+        errorMessage = error.message;
+        if (error.message.includes('No SEO analysis found')) {
+          statusCode = 400;
+          errorMessage = "Please run SEO analysis first before applying AI fixes";
+        } else if (error.message.includes('access denied')) {
+          statusCode = 403;
+        } else if (error.message.includes('Cannot access website')) {
+          statusCode = 400;
+          errorMessage = "Cannot access website for analysis. Please check if the website is online and accessible.";
+        }
+      }
+      
+      res.status(statusCode).json({ 
+        success: false,
+        message: errorMessage,
+        error: error instanceof Error ? error.name : 'AIFixError'
+      });
+    }
+  });
+
+  app.post("/api/user/websites/:id/iterative-ai-fix", requireAuth, async (req: Request, res: Response): Promise<void> => {
+    try {
+      const userId = req.user!.id;
+      const websiteId = req.params.id;
+      const { 
+        targetScore = 85, 
+        maxIterations = 5, 
+        minImprovementThreshold = 2,
+        fixTypes, 
+        maxChangesPerIteration = 20, 
+        skipBackup = false 
+      } = req.body;
+
+      console.log(`🔄 Starting iterative AI fix for website ${websiteId} (target: ${targetScore}, max iterations: ${maxIterations})`);
+
+      const website = await storage.getUserWebsite(websiteId, userId);
+      if (!website) {
+        res.status(404).json({ message: "Website not found or access denied" });
+        return;
+      }
+
+      if (targetScore < 50 || targetScore > 100) {
+        res.status(400).json({ 
+          message: "Target score must be between 50 and 100",
+          error: "INVALID_TARGET_SCORE"
+        });
+        return;
+      }
+
+      if (maxIterations < 1 || maxIterations > 10) {
+        res.status(400).json({ 
+          message: "Max iterations must be between 1 and 10",
+          error: "INVALID_MAX_ITERATIONS"
+        });
+        return;
+      }
+
+      const result = await aiFixService.iterativelyFixUntilAcceptable(
+        websiteId,
+        userId,
+        { 
+          targetScore, 
+          maxIterations, 
+          minImprovementThreshold,
+          fixTypes, 
+          maxChangesPerIteration,
+          skipBackup 
+        }
+      );
+
+      console.log(`✅ Iterative AI fix completed. Final score: ${result.finalScore}, Iterations: ${result.iterationsCompleted}`);
+
+      res.json({
+        success: result.success,
+        message: result.message,
+        iterative: true,
+        
+        initialScore: result.initialScore,
+        finalScore: result.finalScore,
+        scoreImprovement: result.scoreImprovement,
+        targetScore: result.targetScore,
+        targetReached: result.finalScore >= result.targetScore,
+        
+        iterationsCompleted: result.iterationsCompleted,
+        stoppedReason: result.stoppedReason,
+        maxIterations,
+        
+        iterations: result.iterations.map(iter => ({
+          iteration: iter.iterationNumber,
+          scoreBefore: iter.scoreBefore,
+          scoreAfter: iter.scoreAfter,
+          improvement: iter.improvement,
+          fixesApplied: iter.fixesSuccessful,
+          duration: `${iter.fixTime + iter.analysisTime}s`,
+          timestamp: iter.timestamp
+        })),
+        
+        stats: {
+          ...result.stats,
+          scoreProgressionPercentage: result.initialScore > 0 
+            ? Math.round((result.scoreImprovement / result.initialScore) * 100) 
+            : 0,
+          averageImprovementPerIteration: result.iterationsCompleted > 0 
+            ? result.scoreImprovement / result.iterationsCompleted 
+            : 0,
+          totalProcessingTime: result.iterations.reduce((total, iter) => 
+            total + iter.fixTime + iter.analysisTime, 0
+          )
+        },
+        
+        applied: {
+          totalFixesApplied: result.fixesApplied.filter(f => f.success).length,
+          imagesAltUpdated: result.fixesApplied.filter(f => f.type === 'missing_alt_text' && f.success).length,
+          metaDescriptionsUpdated: result.fixesApplied.filter(f => f.type === 'missing_meta_description' && f.success).length,
+          titleTagsUpdated: result.fixesApplied.filter(f => f.type === 'poor_title_tag' && f.success).length,
+          headingStructureFixed: result.fixesApplied.filter(f => f.type === 'heading_structure' && f.success).length
+        },
+        
+        fixes: result.fixesApplied,
+        errors: result.errors,
+        detailedLog: result.detailedLog,
+        
+        recommendations: generateIterativeFixRecommendations(result)
+      });
+
+    } catch (error) {
+      console.error("Iterative AI fix error:", error);
+      
+      let statusCode = 500;
+      let errorMessage = "Failed to complete iterative AI fixes";
+      
+      if (error instanceof Error) {
+        errorMessage = error.message;
+        if (error.message.includes('No SEO analysis found')) {
+          statusCode = 400;
+          errorMessage = "Please run SEO analysis first before applying iterative AI fixes";
+        } else if (error.message.includes('access denied')) {
+          statusCode = 403;
+        } else if (error.message.includes('Cannot access website')) {
+          statusCode = 400;
+          errorMessage = "Cannot access website for analysis. Please check if the website is online and accessible.";
+        }
+      }
+      
+      res.status(statusCode).json({ 
+        success: false,
+        message: errorMessage,
+        iterative: true,
+        error: error instanceof Error ? error.name : 'IterativeAIFixError'
+      });
+    }
+  });
+
   app.get("/api/user/websites/:id/available-fixes", requireAuth, async (req: Request, res: Response): Promise<void> => {
     try {
       const userId = req.user!.id;
@@ -4676,41 +4381,172 @@
   // DASHBOARD & ACTIVITY ROUTES
   // ===========================================================================
   
-  app.get("/api/user/dashboard/stats", requireAuth, async (req: Request, res: Response): Promise<void> => {
-    try {
-      const userId = req.user!.id;
-      const stats = await storage.getUserDashboardStats(userId);
-      res.json(stats);
-    } catch (error) {
-      console.error("Failed to fetch dashboard stats:", error);
-      res.status(500).json({ message: "Failed to fetch dashboard stats" });
-    }
-  });
-
-  app.get("/api/user/dashboard/performance", requireAuth, async (req: Request, res: Response): Promise<void> => {
-    try {
-      const days = 7;
-      const data = [];
-      const baseScore = 75;
-      
-      for (let i = days - 1; i >= 0; i--) {
-        const date = new Date();
-        date.setDate(date.getDate() - i);
-        const variation = Math.random() * 10 - 5;
-        const score = Math.max(70, Math.min(100, baseScore + variation + (i * 2)));
+ app.get("/api/user/dashboard/stats", requireAuth, async (req: Request, res: Response): Promise<void> => { try { const userId = req.user!.id; const websiteId = req.query.websiteId as string | undefined; if (websiteId) { 
+  // Verify ownership first 
+  const website = await storage.getUserWebsite(websiteId, userId); 
+  if (!website) { res.status(404).json({ message: "Website not found or access denied" }); return; } 
+  // Pass userId to ensure we only get this user's reports 
+  const reports = await storage.getSeoReportsByWebsite(websiteId, userId);
+  const sortedReports = reports.sort((a, b) => new Date(b.createdAt).getTime() - new Date(a.createdAt).getTime() ); 
+  // Get content for this website (also filtered by user) 
+  const contents = await storage.getUserContent(userId, websiteId);
+   const scheduledCount = contents.filter((c: any) => c.status === 'scheduled' || c.scheduledAt ).length; 
+   const currentScore = sortedReports.length > 0 ? (sortedReports[0].score || 0) : 0; 
+   const previousScore = sortedReports.length > 1 ? (sortedReports[1].score || null) : null; 
+   res.json({ websiteCount: 1, contentCount: contents.length, avgSeoScore: currentScore, previousAvgSeoScore: previousScore, scheduledPosts: scheduledCount, reportCount: reports.length }); 
+  } 
+  else 
+    { 
+      // Get overall stats 
+      const stats = await storage.getUserDashboardStats(userId); res.json(stats);
+     } 
+    } 
+    catch (error) 
+    { console.error("Failed to fetch dashboard stats:", error); 
+      res.status(500).json({ message: "Failed to fetch dashboard stats" }); 
+    } 
+  }); 
+  
+  
+ app.get("/api/user/dashboard/performance", requireAuth, async (req: Request, res: Response): Promise<void> => {
+  try {
+    const userId = req.user?.id;
+    if (!userId) {
+      res.status(401).json({ message: "Unauthorized" });
+      return;
+    }
+
+    // Get user's websites
+    const websites = await storage.getUserWebsites(userId);
+    
+    if (websites.length === 0) {
+      res.json({
+        data: [],
+        websites: [],
+        hasData: false,
+        totalReports: 0,
+        lastFetch: new Date().toISOString(),
+      });
+      return;
+    }
+
+    const allDataPoints = [];
+    const websiteInfo = [];
+    const LINE_COLORS = [
+      "#3b82f6", "#10b981", "#f59e0b", "#ef4444", 
+      "#8b5cf6", "#ec4899", "#06b6d4", "#84cc16"
+    ];
+    
+    let totalReports = 0;
+
+    // Process each website
+    for (let i = 0; i < websites.length; i++) {
+      const website = websites[i];
+      
+      try {
+        // Get SEO reports for this website
+        const reports = await storage.getSeoReportsByWebsite(website.id, userId);
         
-        data.push({
-          date: date.toISOString().split('T')[0],
-          score: Math.round(score)
+        if (reports && reports.length > 0) {
+          totalReports += reports.length;
+
+          // Sort reports chronologically
+          const sortedReports = [...reports].sort(
+            (a, b) => new Date(a.createdAt).getTime() - new Date(b.createdAt).getTime()
+          );
+
+          const latestReport = sortedReports[sortedReports.length - 1];
+          
+          // Add website info for legend
+          websiteInfo.push({
+            id: website.id,
+            name: website.name,
+            color: LINE_COLORS[i % LINE_COLORS.length],
+            latestScore: latestReport?.score || 0,
+            reportCount: reports.length,
+          });
+
+          // Create data points for each report
+          for (const report of sortedReports) {
+            const ts = new Date(report.createdAt).getTime();
+            
+            // Find existing data point or create new one
+            let dataPoint = allDataPoints.find(dp => dp.ts === ts);
+            
+            if (!dataPoint) {
+              dataPoint = {
+                ts,
+                label: new Intl.DateTimeFormat("en-US", {
+                  timeZone: "Asia/Manila",
+                  month: "short",
+                  day: "2-digit",
+                  hour: "2-digit",
+                  minute: "2-digit",
+                  hour12: false,
+                }).format(new Date(report.createdAt)),
+                reportId: report.id,
+                metadata: {}
+              };
+              allDataPoints.push(dataPoint);
+            }
+            
+            // Add the score for this website
+            const score = report.score || 0;
+            dataPoint[website.name] = score;
+            
+            // Add metadata for tooltip
+            if (!dataPoint.metadata) dataPoint.metadata = {};
+            dataPoint.metadata[website.name] = {
+              score,
+              pageSpeedScore: report.pageSpeedScore,
+              issuesCount: report.fixableIssuesCount || 0,
+              criticalIssues: report.criticalIssuesCount || 0,
+              reportId: report.id,
+              createdAt: report.createdAt,
+            };
+          }
+        } else {
+          // Website with no reports
+          websiteInfo.push({
+            id: website.id,
+            name: website.name,
+            color: LINE_COLORS[i % LINE_COLORS.length],
+            latestScore: 0,
+            reportCount: 0,
+          });
+        }
+      } catch (error) {
+        console.error(`Error processing website ${website.id}:`, error);
+        websiteInfo.push({
+          id: website.id,
+          name: website.name,
+          color: LINE_COLORS[i % LINE_COLORS.length],
+          latestScore: 0,
+          reportCount: 0,
+          error: true,
         });
       }
-
-      res.json(data);
-    } catch (error) {
-      console.error("Failed to fetch performance data:", error);
-      res.status(500).json({ message: "Failed to fetch performance data" });
-    }
-  });
+    }
+
+    // Sort data points by timestamp
+    const sortedData = allDataPoints.sort((a, b) => a.ts - b.ts);
+    
+    // Keep recent data points (last 100)
+    const recentData = sortedData.slice(-100);
+
+    res.json({
+      data: recentData,
+      websites: websiteInfo,
+      hasData: recentData.length > 0,
+      totalReports,
+      lastFetch: new Date().toISOString(),
+    });
+
+  } catch (error) {
+    console.error("Failed to fetch performance data:", error);
+    res.status(500).json({ message: "Failed to fetch performance data" });
+  }
+});
 
   app.get("/api/user/activity-logs", requireAuth, async (req: Request, res: Response): Promise<void> => {
     try {
@@ -4876,6 +4712,6 @@
   const httpServer = createServer(app);
   return httpServer;
 }
->>>>>>> bc52a883
-
-export { requireAuth };
+
+// Export the requireAuth middleware for use in other files
+export { requireAuth };